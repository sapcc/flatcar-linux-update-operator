--- conflicted
+++ resolved
@@ -206,10 +206,6 @@
 	if err != nil {
 		return nil, fmt.Errorf("failed to get ResourceMeta: %w", err)
 	}
-<<<<<<< HEAD
-	if fn := getFunctionSpecFromAnnotation(n, meta); fn != nil {
-		return fn
-=======
 
 	fn, err := getFunctionSpecFromAnnotation(n, meta)
 	if err != nil {
@@ -217,7 +213,6 @@
 	}
 	if fn != nil {
 		return fn, nil
->>>>>>> 030e4357
 	}
 
 	// legacy function specification for backwards compatibility
