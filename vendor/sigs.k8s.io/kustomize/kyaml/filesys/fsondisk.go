--- conflicted
+++ resolved
@@ -132,11 +132,7 @@
 
 // WriteFile delegates to os.WriteFile with read/write permissions.
 func (fsOnDisk) WriteFile(name string, c []byte) error {
-<<<<<<< HEAD
-	return errors.Wrap(ioutil.WriteFile(name, c, 0666)) //nolint:gosec
-=======
 	return errors.Wrap(os.WriteFile(name, c, 0666)) //nolint:gosec
->>>>>>> 030e4357
 }
 
 // Walk delegates to filepath.Walk.
