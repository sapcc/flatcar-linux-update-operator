--- conflicted
+++ resolved
@@ -121,11 +121,7 @@
 	result := make([]string, len(parts)+1)
 	copy(result, parts[0:pos])
 	result[pos] = part
-<<<<<<< HEAD
-	return PathJoin(append(result, parts[pos:]...)) // nolint: makezero
-=======
 	return PathJoin(append(result, parts[pos:]...)) //nolint: makezero
->>>>>>> 030e4357
 }
 
 func IsHiddenFilePath(pattern string) bool {
