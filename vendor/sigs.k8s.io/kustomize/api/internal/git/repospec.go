--- conflicted
+++ resolved
@@ -75,19 +75,6 @@
 	return func() error { return fSys.RemoveAll(x.Dir.String()) }
 }
 
-<<<<<<< HEAD
-// NewRepoSpecFromURL parses git-like urls.
-// From strings like git@github.com:someOrg/someRepo.git or
-// https://github.com/someOrg/someRepo?ref=someHash, extract
-// the parts.
-func NewRepoSpecFromURL(n string) (*RepoSpec, error) {
-	if filepath.IsAbs(n) {
-		return nil, fmt.Errorf("uri looks like abs path: %s", n)
-	}
-	host, orgRepo, path, gitRef, gitSubmodules, suffix, gitTimeout := parseGitURL(n)
-	if orgRepo == "" {
-		return nil, fmt.Errorf("url lacks orgRepo: %s", n)
-=======
 const (
 	refQuery         = "?ref="
 	gitSuffix        = ".git"
@@ -123,7 +110,6 @@
 	repoSpec.Host, n, err = extractHost(n)
 	if err != nil {
 		return nil, err
->>>>>>> 030e4357
 	}
 
 	// In some cases, we're given a path to a git repo + a path to the kustomization root within
@@ -139,24 +125,9 @@
 const allSegments = -999999
 const orgRepoSegments = 2
 
-<<<<<<< HEAD
-// From strings like git@github.com:someOrg/someRepo.git or
-// https://github.com/someOrg/someRepo?ref=someHash, extract
-// the parts.
-func parseGitURL(n string) (
-	host string, orgRepo string, path string, gitRef string, gitSubmodules bool, gitSuff string, gitTimeout time.Duration) {
-	if strings.Contains(n, gitDelimiter) {
-		index := strings.Index(n, gitDelimiter)
-		// Adding _git/ to host
-		host = normalizeGitHostSpec(n[:index+len(gitDelimiter)])
-		orgRepo = strings.Split(strings.Split(n[index+len(gitDelimiter):], "/")[0], "?")[0]
-		path, gitRef, gitTimeout, gitSubmodules = peelQuery(n[index+len(gitDelimiter)+len(orgRepo):])
-		return
-=======
 func defaultRepoPathLength(host string) int {
 	if strings.HasPrefix(host, fileScheme) {
 		return allSegments
->>>>>>> 030e4357
 	}
 	return orgRepoSegments
 }
@@ -303,19 +274,6 @@
 		host, rest = n[:sepIndex+1], n[sepIndex+1:]
 	}
 
-<<<<<<< HEAD
-	// If host is a http(s) or ssh URL, grab the domain part.
-	for _, p := range []string{
-		"ssh://", "https://", "http://"} {
-		if strings.HasSuffix(host, p) {
-			i := strings.Index(n, "/")
-			if i > -1 {
-				host += n[0 : i+1]
-				n = n[i+1:]
-			}
-			break
-		}
-=======
 	// Github URLs are strictly normalized in a way that may discard scheme and username components.
 	if stdGithub {
 		scheme, username, host = normalizeGithubHostParts(scheme, username)
@@ -324,7 +282,6 @@
 	// Host is required, so do not concat the scheme and username if we didn't find one.
 	if host == "" {
 		return "", "", errors.Errorf("failed to parse host segment")
->>>>>>> 030e4357
 	}
 	return scheme + username + host, rest, nil
 }
