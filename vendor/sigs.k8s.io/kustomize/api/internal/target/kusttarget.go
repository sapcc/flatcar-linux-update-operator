// Copyright 2019 The Kubernetes Authors.
// SPDX-License-Identifier: Apache-2.0

package target

import (
	"encoding/json"
	"fmt"
<<<<<<< HEAD
=======
	"os"
>>>>>>> 030e4357
	"strings"

	"sigs.k8s.io/kustomize/api/ifc"
	"sigs.k8s.io/kustomize/api/internal/accumulator"
	"sigs.k8s.io/kustomize/api/internal/builtins"
	"sigs.k8s.io/kustomize/api/internal/kusterr"
	"sigs.k8s.io/kustomize/api/internal/plugins/builtinconfig"
	"sigs.k8s.io/kustomize/api/internal/plugins/builtinhelpers"
	"sigs.k8s.io/kustomize/api/internal/plugins/loader"
	"sigs.k8s.io/kustomize/api/internal/utils"
	"sigs.k8s.io/kustomize/api/konfig"
	load "sigs.k8s.io/kustomize/api/loader"
	"sigs.k8s.io/kustomize/api/resmap"
	"sigs.k8s.io/kustomize/api/resource"
	"sigs.k8s.io/kustomize/api/types"
	"sigs.k8s.io/kustomize/kyaml/errors"
	"sigs.k8s.io/kustomize/kyaml/openapi"
	"sigs.k8s.io/yaml"
)

// KustTarget encapsulates the entirety of a kustomization build.
type KustTarget struct {
	kustomization *types.Kustomization
	kustFileName  string
	ldr           ifc.Loader
	validator     ifc.Validator
	rFactory      *resmap.Factory
	pLdr          *loader.Loader
	origin        *resource.Origin
}

// NewKustTarget returns a new instance of KustTarget.
func NewKustTarget(
	ldr ifc.Loader,
	validator ifc.Validator,
	rFactory *resmap.Factory,
	pLdr *loader.Loader) *KustTarget {
	return &KustTarget{
		ldr:       ldr,
		validator: validator,
		rFactory:  rFactory,
		pLdr:      pLdr.LoaderWithWorkingDir(ldr.Root()),
	}
}

// Load attempts to load the target's kustomization file.
func (kt *KustTarget) Load() error {
	content, kustFileName, err := LoadKustFile(kt.ldr)
	if err != nil {
		return err
	}

	var k types.Kustomization
	if err := k.Unmarshal(content); err != nil {
		return err
	}

	// show warning message when using deprecated fields.
	if warningMessages := k.CheckDeprecatedFields(); warningMessages != nil {
		for _, msg := range *warningMessages {
			fmt.Fprintf(os.Stderr, "%v\n", msg)
		}
	}

	k.FixKustomization()

	errs := k.EnforceFields()
	if len(errs) > 0 {
		return fmt.Errorf(
			"Failed to read kustomization file under %s:\n"+
				strings.Join(errs, "\n"), kt.ldr.Root())
	}
	kt.kustomization = &k
	kt.kustFileName = kustFileName
	return nil
}

// Kustomization returns a copy of the immutable, internal kustomization object.
func (kt *KustTarget) Kustomization() types.Kustomization {
	var result types.Kustomization
	b, _ := json.Marshal(*kt.kustomization)
	json.Unmarshal(b, &result)
	return result
}

func LoadKustFile(ldr ifc.Loader) ([]byte, string, error) {
	var content []byte
	match := 0
	var kustFileName string
	for _, kf := range konfig.RecognizedKustomizationFileNames() {
		c, err := ldr.Load(kf)
		if err == nil {
			match += 1
			content = c
			kustFileName = kf
		}
	}
	switch match {
	case 0:
		return nil, "", NewErrMissingKustomization(ldr.Root())
	case 1:
		return content, kustFileName, nil
	default:
		return nil, "", fmt.Errorf(
			"Found multiple kustomization files under: %s\n", ldr.Root())
	}
}

// MakeCustomizedResMap creates a fully customized ResMap
// per the instructions contained in its kustomization instance.
func (kt *KustTarget) MakeCustomizedResMap() (resmap.ResMap, error) {
	return kt.makeCustomizedResMap()
}

func (kt *KustTarget) makeCustomizedResMap() (resmap.ResMap, error) {
	var origin *resource.Origin
	if len(kt.kustomization.BuildMetadata) != 0 {
		origin = &resource.Origin{}
	}
	kt.origin = origin
	ra, err := kt.AccumulateTarget()
	if err != nil {
		return nil, err
	}

	// The following steps must be done last, not as part of
	// the recursion implicit in AccumulateTarget.

	err = kt.addHashesToNames(ra)
	if err != nil {
		return nil, err
	}

	// Given that names have changed (prefixs/suffixes added),
	// fix all the back references to those names.
	err = ra.FixBackReferences()
	if err != nil {
		return nil, err
	}

	// With all the back references fixed, it's OK to resolve Vars.
	err = ra.ResolveVars()
	if err != nil {
		return nil, err
	}

	err = kt.IgnoreLocal(ra)
	if err != nil {
		return nil, err
	}

	return ra.ResMap(), nil
}

func (kt *KustTarget) addHashesToNames(
	ra *accumulator.ResAccumulator) error {
	p := builtins.NewHashTransformerPlugin()
	err := kt.configureBuiltinPlugin(p, nil, builtinhelpers.HashTransformer)
	if err != nil {
		return err
	}
	return ra.Transform(p)
}

// AccumulateTarget returns a new ResAccumulator,
// holding customized resources and the data/rules used
// to do so.  The name back references and vars are
// not yet fixed.
// The origin parameter is used through the recursive calls
// to annotate each resource with information about where
// the resource came from, e.g. the file and/or the repository
// it originated from.
// As an entrypoint, one can pass an empty resource.Origin object to
// AccumulateTarget. As AccumulateTarget moves recursively
// through kustomization directories, it updates `origin.path`
// accordingly. When a remote base is found, it updates `origin.repo`
// and `origin.ref` accordingly.
func (kt *KustTarget) AccumulateTarget() (
	ra *accumulator.ResAccumulator, err error) {
	return kt.accumulateTarget(accumulator.MakeEmptyAccumulator())
}

// ra should be empty when this KustTarget is a Kustomization, or the ra of the parent if this KustTarget is a Component
// (or empty if the Component does not have a parent).
func (kt *KustTarget) accumulateTarget(ra *accumulator.ResAccumulator) (
	resRa *accumulator.ResAccumulator, err error) {
	ra, err = kt.accumulateResources(ra, kt.kustomization.Resources)
	if err != nil {
		return nil, errors.WrapPrefixf(err, "accumulating resources")
	}
	ra, err = kt.accumulateComponents(ra, kt.kustomization.Components)
	if err != nil {
		return nil, errors.WrapPrefixf(err, "accumulating components")
	}
	tConfig, err := builtinconfig.MakeTransformerConfig(
		kt.ldr, kt.kustomization.Configurations)
	if err != nil {
		return nil, err
	}
	err = ra.MergeConfig(tConfig)
	if err != nil {
		return nil, errors.WrapPrefixf(
			err, "merging config %v", tConfig)
	}
	crdTc, err := accumulator.LoadConfigFromCRDs(kt.ldr, kt.kustomization.Crds)
	if err != nil {
		return nil, errors.WrapPrefixf(
			err, "loading CRDs %v", kt.kustomization.Crds)
	}
	err = ra.MergeConfig(crdTc)
	if err != nil {
		return nil, errors.WrapPrefixf(
			err, "merging CRDs %v", crdTc)
	}
	err = kt.runGenerators(ra)
	if err != nil {
		return nil, err
	}
	err = kt.runTransformers(ra)
	if err != nil {
		return nil, err
	}
	err = kt.runValidators(ra)
	if err != nil {
		return nil, err
	}
	err = ra.MergeVars(kt.kustomization.Vars)
	if err != nil {
		return nil, errors.WrapPrefixf(
			err, "merging vars %v", kt.kustomization.Vars)
	}
	return ra, nil
}

// IgnoreLocal drops the local resource by checking the annotation "config.kubernetes.io/local-config".
func (kt *KustTarget) IgnoreLocal(ra *accumulator.ResAccumulator) error {
	rf := kt.rFactory.RF()
	if rf.IncludeLocalConfigs {
		return nil
	}
	remainRes, err := rf.DropLocalNodes(ra.ResMap().ToRNodeSlice())
	if err != nil {
		return err
	}
	return ra.Intersection(kt.rFactory.FromResourceSlice(remainRes))
}

func (kt *KustTarget) runGenerators(
	ra *accumulator.ResAccumulator) error {
	var generators []*resmap.GeneratorWithProperties
	gs, err := kt.configureBuiltinGenerators()
	if err != nil {
		return err
	}
	generators = append(generators, gs...)

	gs, err = kt.configureExternalGenerators()
	if err != nil {
		return errors.WrapPrefixf(err, "loading generator plugins")
	}
	generators = append(generators, gs...)
	for i, g := range generators {
		resMap, err := g.Generate()
		if err != nil {
			return err
		}
		if resMap != nil {
			err = resMap.AddOriginAnnotation(generators[i].Origin)
			if err != nil {
				return errors.WrapPrefixf(err, "adding origin annotations for generator %v", g)
			}
		}
		err = ra.AbsorbAll(resMap)
		if err != nil {
			return errors.WrapPrefixf(err, "merging from generator %v", g)
		}
	}
	return nil
}

func (kt *KustTarget) configureExternalGenerators() (
	[]*resmap.GeneratorWithProperties, error) {
	ra := accumulator.MakeEmptyAccumulator()
	var generatorPaths []string
	for _, p := range kt.kustomization.Generators {
		// handle inline generators
		rm, err := kt.rFactory.NewResMapFromBytes([]byte(p))
		if err != nil {
			// not an inline config
			generatorPaths = append(generatorPaths, p)
			continue
		}
		// inline config, track the origin
		if kt.origin != nil {
			resources := rm.Resources()
			for _, r := range resources {
				r.SetOrigin(kt.origin.Append(kt.kustFileName))
				rm.Replace(r)
			}
		}
		if err = ra.AppendAll(rm); err != nil {
<<<<<<< HEAD
			return nil, errors.Wrapf(err, "configuring external generator")
=======
			return nil, errors.WrapPrefixf(err, "configuring external generator")
>>>>>>> 030e4357
		}
	}
	ra, err := kt.accumulateResources(ra, generatorPaths)
	if err != nil {
		return nil, err
	}
	return kt.pLdr.LoadGenerators(kt.ldr, kt.validator, ra.ResMap())
}

func (kt *KustTarget) runTransformers(ra *accumulator.ResAccumulator) error {
	var r []*resmap.TransformerWithProperties
	tConfig := ra.GetTransformerConfig()
	lts, err := kt.configureBuiltinTransformers(tConfig)
	if err != nil {
		return err
	}
	r = append(r, lts...)
	lts, err = kt.configureExternalTransformers(kt.kustomization.Transformers)
	if err != nil {
		return err
	}
	r = append(r, lts...)
	return ra.Transform(newMultiTransformer(r))
}

func (kt *KustTarget) configureExternalTransformers(transformers []string) ([]*resmap.TransformerWithProperties, error) {
	ra := accumulator.MakeEmptyAccumulator()
	var transformerPaths []string
	for _, p := range transformers {
		// handle inline transformers
		rm, err := kt.rFactory.NewResMapFromBytes([]byte(p))
		if err != nil {
			// not an inline config
			transformerPaths = append(transformerPaths, p)
			continue
		}
		// inline config, track the origin
		if kt.origin != nil {
			resources := rm.Resources()
			for _, r := range resources {
				r.SetOrigin(kt.origin.Append(kt.kustFileName))
				rm.Replace(r)
			}
		}

		if err = ra.AppendAll(rm); err != nil {
<<<<<<< HEAD
			return nil, errors.Wrapf(err, "configuring external transformer")
=======
			return nil, errors.WrapPrefixf(err, "configuring external transformer")
>>>>>>> 030e4357
		}
	}
	ra, err := kt.accumulateResources(ra, transformerPaths)
	if err != nil {
		return nil, err
	}
	return kt.pLdr.LoadTransformers(kt.ldr, kt.validator, ra.ResMap())
}

func (kt *KustTarget) runValidators(ra *accumulator.ResAccumulator) error {
	validators, err := kt.configureExternalTransformers(kt.kustomization.Validators)
	if err != nil {
		return err
	}
	for _, v := range validators {
		// Validators shouldn't modify the resource map
		orignal := ra.ResMap().DeepCopy()
		err = v.Transform(ra.ResMap())
		if err != nil {
			return err
		}
		newMap := ra.ResMap().DeepCopy()
		if err = kt.removeValidatedByLabel(newMap); err != nil {
			return err
		}
		if err = orignal.ErrorIfNotEqualSets(newMap); err != nil {
			return fmt.Errorf("validator shouldn't modify the resource map: %v", err)
		}
	}
	return nil
}

func (kt *KustTarget) removeValidatedByLabel(rm resmap.ResMap) error {
	resources := rm.Resources()
	for _, r := range resources {
		labels := r.GetLabels()
		if _, found := labels[konfig.ValidatedByLabelKey]; !found {
			continue
		}
		delete(labels, konfig.ValidatedByLabelKey)
		if err := r.SetLabels(labels); err != nil {
			return err
		}
	}
	return nil
}

// accumulateResources fills the given resourceAccumulator
// with resources read from the given list of paths.
func (kt *KustTarget) accumulateResources(
	ra *accumulator.ResAccumulator, paths []string) (*accumulator.ResAccumulator, error) {
	for _, path := range paths {
		// try loading resource as file then as base (directory or git repository)
		if errF := kt.accumulateFile(ra, path); errF != nil {
			// not much we can do if the error is an HTTP error so we bail out
			if errors.Is(errF, load.ErrHTTP) {
				return nil, errF
			}
			ldr, err := kt.ldr.New(path)
			if err != nil {
				if kusterr.IsMalformedYAMLError(errF) { // Some error occurred while tyring to decode YAML file
					return nil, errF
				}
<<<<<<< HEAD
				return nil, errors.Wrapf(
=======
				return nil, errors.WrapPrefixf(
>>>>>>> 030e4357
					err, "accumulation err='%s'", errF.Error())
			}
			// store the origin, we'll need it later
			origin := kt.origin.Copy()
			if kt.origin != nil {
				kt.origin = kt.origin.Append(path)
				ra, err = kt.accumulateDirectory(ra, ldr, false)
				// after we are done recursing through the directory, reset the origin
				kt.origin = &origin
			} else {
				ra, err = kt.accumulateDirectory(ra, ldr, false)
			}
			if err != nil {
				if kusterr.IsMalformedYAMLError(errF) { // Some error occurred while tyring to decode YAML file
					return nil, errF
				}
<<<<<<< HEAD
				return nil, errors.Wrapf(
=======
				return nil, errors.WrapPrefixf(
>>>>>>> 030e4357
					err, "accumulation err='%s'", errF.Error())
			}
		}
	}
	return ra, nil
}

// accumulateResources fills the given resourceAccumulator
// with resources read from the given list of paths.
func (kt *KustTarget) accumulateComponents(
	ra *accumulator.ResAccumulator, paths []string) (*accumulator.ResAccumulator, error) {
	for _, path := range paths {
		// Components always refer to directories
		ldr, errL := kt.ldr.New(path)
		if errL != nil {
			return nil, fmt.Errorf("loader.New %q", errL)
		}
		var errD error
		// store the origin, we'll need it later
		origin := kt.origin.Copy()
		if kt.origin != nil {
			kt.origin = kt.origin.Append(path)
			ra, errD = kt.accumulateDirectory(ra, ldr, true)
			// after we are done recursing through the directory, reset the origin
			kt.origin = &origin
		} else {
			ra, errD = kt.accumulateDirectory(ra, ldr, true)
		}
		if errD != nil {
			return nil, fmt.Errorf("accumulateDirectory: %q", errD)
		}
	}
	return ra, nil
}

func (kt *KustTarget) accumulateDirectory(
	ra *accumulator.ResAccumulator, ldr ifc.Loader, isComponent bool) (*accumulator.ResAccumulator, error) {
	defer ldr.Cleanup()
	subKt := NewKustTarget(ldr, kt.validator, kt.rFactory, kt.pLdr)
	err := subKt.Load()
	if err != nil {
		return nil, errors.WrapPrefixf(
			err, "couldn't make target for path '%s'", ldr.Root())
	}
	subKt.kustomization.BuildMetadata = kt.kustomization.BuildMetadata
	subKt.origin = kt.origin
	var bytes []byte
	if openApiPath, exists := subKt.Kustomization().OpenAPI["path"]; exists {
		bytes, err = ldr.Load(openApiPath)
		if err != nil {
			return nil, err
		}
	}
	err = openapi.SetSchema(subKt.Kustomization().OpenAPI, bytes, false)
	if err != nil {
		return nil, err
	}
	if isComponent && subKt.kustomization.Kind != types.ComponentKind {
		return nil, fmt.Errorf(
			"expected kind '%s' for path '%s' but got '%s'", types.ComponentKind, ldr.Root(), subKt.kustomization.Kind)
	} else if !isComponent && subKt.kustomization.Kind == types.ComponentKind {
		return nil, fmt.Errorf(
			"expected kind != '%s' for path '%s'", types.ComponentKind, ldr.Root())
	}

	var subRa *accumulator.ResAccumulator
	if isComponent {
		// Components don't create a new accumulator: the kustomization directives are added to the current accumulator
		subRa, err = subKt.accumulateTarget(ra)
		ra = accumulator.MakeEmptyAccumulator()
	} else {
		// Child Kustomizations create a new accumulator which resolves their kustomization directives, which will later
		// be merged into the current accumulator.
		subRa, err = subKt.AccumulateTarget()
	}
	if err != nil {
		return nil, errors.WrapPrefixf(
			err, "recursed accumulation of path '%s'", ldr.Root())
	}
	err = ra.MergeAccumulator(subRa)
	if err != nil {
		return nil, errors.WrapPrefixf(
			err, "recursed merging from path '%s'", ldr.Root())
	}
	return ra, nil
}

func (kt *KustTarget) accumulateFile(
	ra *accumulator.ResAccumulator, path string) error {
	resources, err := kt.rFactory.FromFile(kt.ldr, path)
	if err != nil {
		return errors.WrapPrefixf(err, "accumulating resources from '%s'", path)
	}
	if kt.origin != nil {
		originAnno, err := kt.origin.Append(path).String()
		if err != nil {
			return errors.WrapPrefixf(err, "cannot add path annotation for '%s'", path)
		}
		err = resources.AnnotateAll(utils.OriginAnnotationKey, originAnno)
		if err != nil || originAnno == "" {
			return errors.WrapPrefixf(err, "cannot add path annotation for '%s'", path)
		}
	}
	err = ra.AppendAll(resources)
	if err != nil {
		return errors.WrapPrefixf(err, "merging resources from '%s'", path)
	}
	return nil
}

func (kt *KustTarget) configureBuiltinPlugin(
	p resmap.Configurable, c interface{}, bpt builtinhelpers.BuiltinPluginType) (err error) {
	var y []byte
	if c != nil {
		y, err = yaml.Marshal(c)
		if err != nil {
			return errors.WrapPrefixf(
				err, "builtin %s marshal", bpt)
		}
	}
	err = p.Config(
		resmap.NewPluginHelpers(
			kt.ldr, kt.validator, kt.rFactory, kt.pLdr.Config()),
		y)
	if err != nil {
		return errors.WrapPrefixf(
			err, "trouble configuring builtin %s with config: `\n%s`", bpt, string(y))
	}
	return nil
}<|MERGE_RESOLUTION|>--- conflicted
+++ resolved
@@ -6,10 +6,7 @@
 import (
 	"encoding/json"
 	"fmt"
-<<<<<<< HEAD
-=======
 	"os"
->>>>>>> 030e4357
 	"strings"
 
 	"sigs.k8s.io/kustomize/api/ifc"
@@ -76,6 +73,11 @@
 
 	k.FixKustomization()
 
+	// check that Kustomization is empty
+	if err := k.CheckEmpty(); err != nil {
+		return err
+	}
+
 	errs := k.EnforceFields()
 	if len(errs) > 0 {
 		return fmt.Errorf(
@@ -311,11 +313,7 @@
 			}
 		}
 		if err = ra.AppendAll(rm); err != nil {
-<<<<<<< HEAD
-			return nil, errors.Wrapf(err, "configuring external generator")
-=======
 			return nil, errors.WrapPrefixf(err, "configuring external generator")
->>>>>>> 030e4357
 		}
 	}
 	ra, err := kt.accumulateResources(ra, generatorPaths)
@@ -362,11 +360,7 @@
 		}
 
 		if err = ra.AppendAll(rm); err != nil {
-<<<<<<< HEAD
-			return nil, errors.Wrapf(err, "configuring external transformer")
-=======
 			return nil, errors.WrapPrefixf(err, "configuring external transformer")
->>>>>>> 030e4357
 		}
 	}
 	ra, err := kt.accumulateResources(ra, transformerPaths)
@@ -430,11 +424,7 @@
 				if kusterr.IsMalformedYAMLError(errF) { // Some error occurred while tyring to decode YAML file
 					return nil, errF
 				}
-<<<<<<< HEAD
-				return nil, errors.Wrapf(
-=======
 				return nil, errors.WrapPrefixf(
->>>>>>> 030e4357
 					err, "accumulation err='%s'", errF.Error())
 			}
 			// store the origin, we'll need it later
@@ -451,11 +441,7 @@
 				if kusterr.IsMalformedYAMLError(errF) { // Some error occurred while tyring to decode YAML file
 					return nil, errF
 				}
-<<<<<<< HEAD
-				return nil, errors.Wrapf(
-=======
 				return nil, errors.WrapPrefixf(
->>>>>>> 030e4357
 					err, "accumulation err='%s'", errF.Error())
 			}
 		}
