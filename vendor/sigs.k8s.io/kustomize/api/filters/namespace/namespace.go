// Copyright 2019 The Kubernetes Authors.
// SPDX-License-Identifier: Apache-2.0

package namespace

import (
	"sigs.k8s.io/kustomize/api/filters/filtersutil"
	"sigs.k8s.io/kustomize/api/filters/fsslice"
	"sigs.k8s.io/kustomize/api/types"
	"sigs.k8s.io/kustomize/kyaml/errors"
	"sigs.k8s.io/kustomize/kyaml/kio"
	"sigs.k8s.io/kustomize/kyaml/resid"
	"sigs.k8s.io/kustomize/kyaml/yaml"
)

type Filter struct {
	// Namespace is the namespace to apply to the inputs
	Namespace string `yaml:"namespace,omitempty"`

	// FsSlice contains the FieldSpecs to locate the namespace field
	FsSlice types.FsSlice `json:"fieldSpecs,omitempty" yaml:"fieldSpecs,omitempty"`

	// UnsetOnly means only blank namespace fields will be set
	UnsetOnly bool `json:"unsetOnly" yaml:"unsetOnly"`

	// SetRoleBindingSubjects determines which subject fields in RoleBinding and ClusterRoleBinding
	// objects will have their namespace fields set. Overrides field specs provided for these types, if any.
	// - defaultOnly (default): namespace will be set only on subjects named "default".
	// - allServiceAccounts: namespace will be set on all subjects with "kind: ServiceAccount"
	// - none: all subjects will be skipped.
	SetRoleBindingSubjects RoleBindingSubjectMode `json:"setRoleBindingSubjects" yaml:"setRoleBindingSubjects"`

	trackableSetter filtersutil.TrackableSetter
}

type RoleBindingSubjectMode string

const (
	DefaultSubjectsOnly       RoleBindingSubjectMode = "defaultOnly"
	SubjectModeUnspecified    RoleBindingSubjectMode = ""
	AllServiceAccountSubjects RoleBindingSubjectMode = "allServiceAccounts"
	NoSubjects                RoleBindingSubjectMode = "none"
)

var _ kio.Filter = Filter{}
var _ kio.TrackableFilter = &Filter{}

// WithMutationTracker registers a callback which will be invoked each time a field is mutated
func (ns *Filter) WithMutationTracker(callback func(key, value, tag string, node *yaml.RNode)) {
	ns.trackableSetter.WithMutationTracker(callback)
}

func (ns Filter) Filter(nodes []*yaml.RNode) ([]*yaml.RNode, error) {
	return kio.FilterAll(yaml.FilterFunc(ns.run)).Filter(nodes)
}

// Run runs the filter on a single node rather than a slice
func (ns Filter) run(node *yaml.RNode) (*yaml.RNode, error) {
	// Special handling for metadata.namespace -- :(
	// never let SetEntry handle metadata.namespace--it will incorrectly include cluster-scoped resources
	ns.FsSlice = ns.removeMetaNamespaceFieldSpecs(ns.FsSlice)
	gvk := resid.GvkFromNode(node)
	if err := ns.metaNamespaceHack(node, gvk); err != nil {
		return nil, err
	}

	// Special handling for (cluster) role binding subjects -- :(
	if isRoleBinding(gvk.Kind) {
		ns.FsSlice = ns.removeRoleBindingSubjectFieldSpecs(ns.FsSlice)
		if err := ns.roleBindingHack(node); err != nil {
			return nil, err
		}
	}

	// transformations based on data -- :)
	err := node.PipeE(fsslice.Filter{
		FsSlice:    ns.FsSlice,
		SetValue:   ns.fieldSetter(),
		CreateKind: yaml.ScalarNode, // Namespace is a ScalarNode
		CreateTag:  yaml.NodeTagString,
	})
<<<<<<< HEAD
	return node, err
=======
	invalidKindErr := &yaml.InvalidNodeKindError{}
	if err != nil && errors.As(err, &invalidKindErr) && invalidKindErr.ActualNodeKind() != yaml.ScalarNode {
		return nil, errors.WrapPrefixf(err, "namespace field specs must target scalar nodes")
	}
	return node, errors.WrapPrefixf(err, "namespace transformation failed")
>>>>>>> 030e4357
}

// metaNamespaceHack is a hack for implementing the namespace transform
// for the metadata.namespace field on namespace scoped resources.
func (ns Filter) metaNamespaceHack(obj *yaml.RNode, gvk resid.Gvk) error {
	if gvk.IsClusterScoped() {
		return nil
	}
	f := fsslice.Filter{
		FsSlice: []types.FieldSpec{
			{Path: types.MetadataNamespacePath, CreateIfNotPresent: true},
		},
		SetValue:   ns.fieldSetter(),
		CreateKind: yaml.ScalarNode, // Namespace is a ScalarNode
	}
	_, err := f.Filter(obj)
	return err
}

// roleBindingHack is a hack for implementing the transformer's SetRoleBindingSubjects option
// for RoleBinding and ClusterRoleBinding resource types.
//
// In NoSubjects mode, it does nothing.
//
// In AllServiceAccountSubjects mode, it sets the namespace on subjects with "kind: ServiceAccount".
//
// In DefaultSubjectsOnly mode (default mode), RoleBinding and ClusterRoleBinding have namespace set on
// elements of the "subjects" field if and only if the subject elements
// "name" is "default".  Otherwise the namespace is not set.
// Example:
//
// kind: RoleBinding
// subjects:
// - name: "default" # this will have the namespace set
//   ...
// - name: "something-else" # this will not have the namespace set
//   ...
func (ns Filter) roleBindingHack(obj *yaml.RNode) error {
	var visitor filtersutil.SetFn
	switch ns.SetRoleBindingSubjects {
	case NoSubjects:
		return nil
	case DefaultSubjectsOnly, SubjectModeUnspecified:
		visitor = ns.setSubjectsNamedDefault
	case AllServiceAccountSubjects:
		visitor = ns.setServiceAccountNamespaces
	default:
		return errors.Errorf("invalid value %q for setRoleBindingSubjects: "+
			"must be one of %q, %q or %q", ns.SetRoleBindingSubjects,
			DefaultSubjectsOnly, NoSubjects, AllServiceAccountSubjects)
	}

	// Lookup the subjects field on all elements.
	obj, err := obj.Pipe(yaml.Lookup(subjectsField))
	if err != nil || yaml.IsMissingOrNull(obj) {
		return err
	}
	// Use the appropriate visitor to set the namespace field on the correct subset of subjects
	return errors.WrapPrefixf(obj.VisitElements(visitor), "setting namespace on (cluster)role binding subjects")
}

func isRoleBinding(kind string) bool {
	return kind == roleBindingKind || kind == clusterRoleBindingKind
}

func (ns Filter) setServiceAccountNamespaces(o *yaml.RNode) error {
	name, err := o.Pipe(yaml.Lookup("kind"), yaml.Match("ServiceAccount"))
	if err != nil || yaml.IsMissingOrNull(name) {
		return errors.WrapPrefixf(err, "looking up kind on (cluster)role binding subject")
	}
	return setNamespaceField(o, ns.fieldSetter())
}

func (ns Filter) setSubjectsNamedDefault(o *yaml.RNode) error {
	name, err := o.Pipe(yaml.Lookup("name"), yaml.Match("default"))
	if err != nil || yaml.IsMissingOrNull(name) {
		return errors.WrapPrefixf(err, "looking up name on (cluster)role binding subject")
	}
	return setNamespaceField(o, ns.fieldSetter())
}

func setNamespaceField(node *yaml.RNode, setter filtersutil.SetFn) error {
	node, err := node.Pipe(yaml.LookupCreate(yaml.ScalarNode, "namespace"))
	if err != nil {
		return errors.WrapPrefixf(err, "setting namespace field on (cluster)role binding subject")
	}
	return setter(node)
}

// removeRoleBindingSubjectFieldSpecs removes from the list fieldspecs that
// have hardcoded implementations
func (ns Filter) removeRoleBindingSubjectFieldSpecs(fs types.FsSlice) types.FsSlice {
	var val types.FsSlice
	for i := range fs {
<<<<<<< HEAD
		if isRoleBinding(fs[i].Kind) &&
			(fs[i].Path == subjectsNamespacePath || fs[i].Path == subjectsField) {
=======
		if isRoleBinding(fs[i].Kind) && fs[i].Path == subjectsNamespacePath {
>>>>>>> 030e4357
			continue
		}
		val = append(val, fs[i])
	}
	return val
}

func (ns Filter) removeMetaNamespaceFieldSpecs(fs types.FsSlice) types.FsSlice {
	var val types.FsSlice
	for i := range fs {
		if fs[i].Path == types.MetadataNamespacePath {
			continue
		}
		val = append(val, fs[i])
	}
	return val
}

func (ns *Filter) fieldSetter() filtersutil.SetFn {
	if ns.UnsetOnly {
		return ns.trackableSetter.SetEntryIfEmpty("", ns.Namespace, yaml.NodeTagString)
	}
	return ns.trackableSetter.SetEntry("", ns.Namespace, yaml.NodeTagString)
}

const (
	subjectsField          = "subjects"
	subjectsNamespacePath  = "subjects/namespace"
	roleBindingKind        = "RoleBinding"
	clusterRoleBindingKind = "ClusterRoleBinding"
)<|MERGE_RESOLUTION|>--- conflicted
+++ resolved
@@ -56,9 +56,11 @@
 
 // Run runs the filter on a single node rather than a slice
 func (ns Filter) run(node *yaml.RNode) (*yaml.RNode, error) {
-	// Special handling for metadata.namespace -- :(
+	// Special handling for metadata.namespace and metadata.name -- :(
 	// never let SetEntry handle metadata.namespace--it will incorrectly include cluster-scoped resources
-	ns.FsSlice = ns.removeMetaNamespaceFieldSpecs(ns.FsSlice)
+	// only update metadata.name if api version is expected one--so-as it leaves other resources of kind namespace alone
+	apiVersion := node.GetApiVersion()
+	ns.FsSlice = ns.removeUnneededMetaFieldSpecs(apiVersion, ns.FsSlice)
 	gvk := resid.GvkFromNode(node)
 	if err := ns.metaNamespaceHack(node, gvk); err != nil {
 		return nil, err
@@ -79,15 +81,11 @@
 		CreateKind: yaml.ScalarNode, // Namespace is a ScalarNode
 		CreateTag:  yaml.NodeTagString,
 	})
-<<<<<<< HEAD
-	return node, err
-=======
 	invalidKindErr := &yaml.InvalidNodeKindError{}
 	if err != nil && errors.As(err, &invalidKindErr) && invalidKindErr.ActualNodeKind() != yaml.ScalarNode {
 		return nil, errors.WrapPrefixf(err, "namespace field specs must target scalar nodes")
 	}
 	return node, errors.WrapPrefixf(err, "namespace transformation failed")
->>>>>>> 030e4357
 }
 
 // metaNamespaceHack is a hack for implementing the namespace transform
@@ -182,12 +180,7 @@
 func (ns Filter) removeRoleBindingSubjectFieldSpecs(fs types.FsSlice) types.FsSlice {
 	var val types.FsSlice
 	for i := range fs {
-<<<<<<< HEAD
-		if isRoleBinding(fs[i].Kind) &&
-			(fs[i].Path == subjectsNamespacePath || fs[i].Path == subjectsField) {
-=======
 		if isRoleBinding(fs[i].Kind) && fs[i].Path == subjectsNamespacePath {
->>>>>>> 030e4357
 			continue
 		}
 		val = append(val, fs[i])
@@ -195,10 +188,13 @@
 	return val
 }
 
-func (ns Filter) removeMetaNamespaceFieldSpecs(fs types.FsSlice) types.FsSlice {
+func (ns Filter) removeUnneededMetaFieldSpecs(apiVersion string, fs types.FsSlice) types.FsSlice {
 	var val types.FsSlice
 	for i := range fs {
 		if fs[i].Path == types.MetadataNamespacePath {
+			continue
+		}
+		if apiVersion != types.MetadataNamespaceApiVersion && fs[i].Path == types.MetadataNamePath {
 			continue
 		}
 		val = append(val, fs[i])
