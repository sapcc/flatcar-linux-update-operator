--- conflicted
+++ resolved
@@ -306,35 +306,8 @@
 // else an error. Relative paths are taken relative
 // to the root.
 func (fl *fileLoader) Load(path string) ([]byte, error) {
-<<<<<<< HEAD
-	if u, err := url.Parse(path); err == nil && (u.Scheme == "http" || u.Scheme == "https") {
-		var hc *http.Client
-		if fl.http != nil {
-			hc = fl.http
-		} else {
-			hc = &http.Client{}
-		}
-		resp, err := hc.Get(path)
-		if err != nil {
-			return nil, err
-		}
-		defer resp.Body.Close()
-		if resp.StatusCode < 200 || resp.StatusCode > 299 {
-			_, err := git.NewRepoSpecFromURL(path)
-			if err == nil {
-				return nil, errors.Errorf("URL is a git repository")
-			}
-			return nil, fmt.Errorf("%w: status code %d (%s)", ErrHTTP, resp.StatusCode, http.StatusText(resp.StatusCode))
-		}
-		body, err := ioutil.ReadAll(resp.Body)
-		if err != nil {
-			return nil, err
-		}
-		return body, nil
-=======
 	if IsRemoteFile(path) {
 		return fl.httpClientGetContent(path)
->>>>>>> 030e4357
 	}
 	if !filepath.IsAbs(path) {
 		path = fl.root.Join(path)
