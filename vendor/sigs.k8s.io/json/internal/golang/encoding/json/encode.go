// Copyright 2010 The Go Authors. All rights reserved.
// Use of this source code is governed by a BSD-style
// license that can be found in the LICENSE file.

// Package json implements encoding and decoding of JSON as defined in
// RFC 7159. The mapping between JSON and Go values is described
// in the documentation for the Marshal and Unmarshal functions.
//
// See "JSON and Go" for an introduction to this package:
// https://golang.org/doc/articles/json_and_go.html
package json

import (
	"bytes"
	"encoding"
	"encoding/base64"
	"fmt"
	"math"
	"reflect"
	"sort"
	"strconv"
	"strings"
	"sync"
	"unicode"
	"unicode/utf8"
)

// Marshal returns the JSON encoding of v.
//
// Marshal traverses the value v recursively.
// If an encountered value implements the Marshaler interface
// and is not a nil pointer, Marshal calls its MarshalJSON method
// to produce JSON. If no MarshalJSON method is present but the
// value implements encoding.TextMarshaler instead, Marshal calls
// its MarshalText method and encodes the result as a JSON string.
// The nil pointer exception is not strictly necessary
// but mimics a similar, necessary exception in the behavior of
// UnmarshalJSON.
//
// Otherwise, Marshal uses the following type-dependent default encodings:
//
// Boolean values encode as JSON booleans.
//
// Floating point, integer, and Number values encode as JSON numbers.
//
// String values encode as JSON strings coerced to valid UTF-8,
// replacing invalid bytes with the Unicode replacement rune.
// So that the JSON will be safe to embed inside HTML <script> tags,
// the string is encoded using HTMLEscape,
// which replaces "<", ">", "&", U+2028, and U+2029 are escaped
// to "\u003c","\u003e", "\u0026", "\u2028", and "\u2029".
// This replacement can be disabled when using an Encoder,
// by calling SetEscapeHTML(false).
//
// Array and slice values encode as JSON arrays, except that
// []byte encodes as a base64-encoded string, and a nil slice
// encodes as the null JSON value.
//
// Struct values encode as JSON objects.
// Each exported struct field becomes a member of the object, using the
// field name as the object key, unless the field is omitted for one of the
// reasons given below.
//
// The encoding of each struct field can be customized by the format string
// stored under the "json" key in the struct field's tag.
// The format string gives the name of the field, possibly followed by a
// comma-separated list of options. The name may be empty in order to
// specify options without overriding the default field name.
//
// The "omitempty" option specifies that the field should be omitted
// from the encoding if the field has an empty value, defined as
// false, 0, a nil pointer, a nil interface value, and any empty array,
// slice, map, or string.
//
// As a special case, if the field tag is "-", the field is always omitted.
// Note that a field with name "-" can still be generated using the tag "-,".
//
// Examples of struct field tags and their meanings:
//
//	// Field appears in JSON as key "myName".
//	Field int `json:"myName"`
//
//	// Field appears in JSON as key "myName" and
//	// the field is omitted from the object if its value is empty,
//	// as defined above.
//	Field int `json:"myName,omitempty"`
//
//	// Field appears in JSON as key "Field" (the default), but
//	// the field is skipped if empty.
//	// Note the leading comma.
//	Field int `json:",omitempty"`
//
//	// Field is ignored by this package.
//	Field int `json:"-"`
//
//	// Field appears in JSON as key "-".
//	Field int `json:"-,"`
//
// The "string" option signals that a field is stored as JSON inside a
// JSON-encoded string. It applies only to fields of string, floating point,
// integer, or boolean types. This extra level of encoding is sometimes used
// when communicating with JavaScript programs:
//
//	Int64String int64 `json:",string"`
//
// The key name will be used if it's a non-empty string consisting of
// only Unicode letters, digits, and ASCII punctuation except quotation
// marks, backslash, and comma.
//
// Anonymous struct fields are usually marshaled as if their inner exported fields
// were fields in the outer struct, subject to the usual Go visibility rules amended
// as described in the next paragraph.
// An anonymous struct field with a name given in its JSON tag is treated as
// having that name, rather than being anonymous.
// An anonymous struct field of interface type is treated the same as having
// that type as its name, rather than being anonymous.
//
// The Go visibility rules for struct fields are amended for JSON when
// deciding which field to marshal or unmarshal. If there are
// multiple fields at the same level, and that level is the least
// nested (and would therefore be the nesting level selected by the
// usual Go rules), the following extra rules apply:
//
// 1) Of those fields, if any are JSON-tagged, only tagged fields are considered,
// even if there are multiple untagged fields that would otherwise conflict.
//
// 2) If there is exactly one field (tagged or not according to the first rule), that is selected.
//
// 3) Otherwise there are multiple fields, and all are ignored; no error occurs.
//
// Handling of anonymous struct fields is new in Go 1.1.
// Prior to Go 1.1, anonymous struct fields were ignored. To force ignoring of
// an anonymous struct field in both current and earlier versions, give the field
// a JSON tag of "-".
//
// Map values encode as JSON objects. The map's key type must either be a
// string, an integer type, or implement encoding.TextMarshaler. The map keys
// are sorted and used as JSON object keys by applying the following rules,
// subject to the UTF-8 coercion described for string values above:
//   - keys of any string type are used directly
//   - encoding.TextMarshalers are marshaled
//   - integer keys are converted to strings
//
// Pointer values encode as the value pointed to.
// A nil pointer encodes as the null JSON value.
//
// Interface values encode as the value contained in the interface.
// A nil interface value encodes as the null JSON value.
//
// Channel, complex, and function values cannot be encoded in JSON.
// Attempting to encode such a value causes Marshal to return
// an UnsupportedTypeError.
//
// JSON cannot represent cyclic data structures and Marshal does not
// handle them. Passing cyclic structures to Marshal will result in
// an error.
<<<<<<< HEAD
//
=======
>>>>>>> 030e4357
func Marshal(v any) ([]byte, error) {
	e := newEncodeState()

	err := e.marshal(v, encOpts{escapeHTML: true})
	if err != nil {
		return nil, err
	}
	buf := append([]byte(nil), e.Bytes()...)

	encodeStatePool.Put(e)

	return buf, nil
}

// MarshalIndent is like Marshal but applies Indent to format the output.
// Each JSON element in the output will begin on a new line beginning with prefix
// followed by one or more copies of indent according to the indentation nesting.
func MarshalIndent(v any, prefix, indent string) ([]byte, error) {
	b, err := Marshal(v)
	if err != nil {
		return nil, err
	}
	var buf bytes.Buffer
	err = Indent(&buf, b, prefix, indent)
	if err != nil {
		return nil, err
	}
	return buf.Bytes(), nil
}

// HTMLEscape appends to dst the JSON-encoded src with <, >, &, U+2028 and U+2029
// characters inside string literals changed to \u003c, \u003e, \u0026, \u2028, \u2029
// so that the JSON will be safe to embed inside HTML <script> tags.
// For historical reasons, web browsers don't honor standard HTML
// escaping within <script> tags, so an alternative JSON encoding must
// be used.
func HTMLEscape(dst *bytes.Buffer, src []byte) {
	// The characters can only appear in string literals,
	// so just scan the string one byte at a time.
	start := 0
	for i, c := range src {
		if c == '<' || c == '>' || c == '&' {
			if start < i {
				dst.Write(src[start:i])
			}
			dst.WriteString(`\u00`)
			dst.WriteByte(hex[c>>4])
			dst.WriteByte(hex[c&0xF])
			start = i + 1
		}
		// Convert U+2028 and U+2029 (E2 80 A8 and E2 80 A9).
		if c == 0xE2 && i+2 < len(src) && src[i+1] == 0x80 && src[i+2]&^1 == 0xA8 {
			if start < i {
				dst.Write(src[start:i])
			}
			dst.WriteString(`\u202`)
			dst.WriteByte(hex[src[i+2]&0xF])
			start = i + 3
		}
	}
	if start < len(src) {
		dst.Write(src[start:])
	}
}

// Marshaler is the interface implemented by types that
// can marshal themselves into valid JSON.
type Marshaler interface {
	MarshalJSON() ([]byte, error)
}

// An UnsupportedTypeError is returned by Marshal when attempting
// to encode an unsupported value type.
type UnsupportedTypeError struct {
	Type reflect.Type
}

func (e *UnsupportedTypeError) Error() string {
	return "json: unsupported type: " + e.Type.String()
}

// An UnsupportedValueError is returned by Marshal when attempting
// to encode an unsupported value.
type UnsupportedValueError struct {
	Value reflect.Value
	Str   string
}

func (e *UnsupportedValueError) Error() string {
	return "json: unsupported value: " + e.Str
}

// Before Go 1.2, an InvalidUTF8Error was returned by Marshal when
// attempting to encode a string value with invalid UTF-8 sequences.
// As of Go 1.2, Marshal instead coerces the string to valid UTF-8 by
// replacing invalid bytes with the Unicode replacement rune U+FFFD.
//
// Deprecated: No longer used; kept for compatibility.
type InvalidUTF8Error struct {
	S string // the whole string value that caused the error
}

func (e *InvalidUTF8Error) Error() string {
	return "json: invalid UTF-8 in string: " + strconv.Quote(e.S)
}

// A MarshalerError represents an error from calling a MarshalJSON or MarshalText method.
type MarshalerError struct {
	Type       reflect.Type
	Err        error
	sourceFunc string
}

func (e *MarshalerError) Error() string {
	srcFunc := e.sourceFunc
	if srcFunc == "" {
		srcFunc = "MarshalJSON"
	}
	return "json: error calling " + srcFunc +
		" for type " + e.Type.String() +
		": " + e.Err.Error()
}

// Unwrap returns the underlying error.
func (e *MarshalerError) Unwrap() error { return e.Err }

var hex = "0123456789abcdef"

// An encodeState encodes JSON into a bytes.Buffer.
type encodeState struct {
	bytes.Buffer // accumulated output
	scratch      [64]byte

	// Keep track of what pointers we've seen in the current recursive call
	// path, to avoid cycles that could lead to a stack overflow. Only do
	// the relatively expensive map operations if ptrLevel is larger than
	// startDetectingCyclesAfter, so that we skip the work if we're within a
	// reasonable amount of nested pointers deep.
	ptrLevel uint
	ptrSeen  map[any]struct{}
}

const startDetectingCyclesAfter = 1000

var encodeStatePool sync.Pool

func newEncodeState() *encodeState {
	if v := encodeStatePool.Get(); v != nil {
		e := v.(*encodeState)
		e.Reset()
		if len(e.ptrSeen) > 0 {
			panic("ptrEncoder.encode should have emptied ptrSeen via defers")
		}
		e.ptrLevel = 0
		return e
	}
	return &encodeState{ptrSeen: make(map[any]struct{})}
}

// jsonError is an error wrapper type for internal use only.
// Panics with errors are wrapped in jsonError so that the top-level recover
// can distinguish intentional panics from this package.
type jsonError struct{ error }

func (e *encodeState) marshal(v any, opts encOpts) (err error) {
	defer func() {
		if r := recover(); r != nil {
			if je, ok := r.(jsonError); ok {
				err = je.error
			} else {
				panic(r)
			}
		}
	}()
	e.reflectValue(reflect.ValueOf(v), opts)
	return nil
}

// error aborts the encoding by panicking with err wrapped in jsonError.
func (e *encodeState) error(err error) {
	panic(jsonError{err})
}

func isEmptyValue(v reflect.Value) bool {
	switch v.Kind() {
	case reflect.Array, reflect.Map, reflect.Slice, reflect.String:
		return v.Len() == 0
	case reflect.Bool:
		return !v.Bool()
	case reflect.Int, reflect.Int8, reflect.Int16, reflect.Int32, reflect.Int64:
		return v.Int() == 0
	case reflect.Uint, reflect.Uint8, reflect.Uint16, reflect.Uint32, reflect.Uint64, reflect.Uintptr:
		return v.Uint() == 0
	case reflect.Float32, reflect.Float64:
		return v.Float() == 0
	case reflect.Interface, reflect.Pointer:
		return v.IsNil()
	}
	return false
}

func (e *encodeState) reflectValue(v reflect.Value, opts encOpts) {
	valueEncoder(v)(e, v, opts)
}

type encOpts struct {
	// quoted causes primitive fields to be encoded inside JSON strings.
	quoted bool
	// escapeHTML causes '<', '>', and '&' to be escaped in JSON strings.
	escapeHTML bool
}

type encoderFunc func(e *encodeState, v reflect.Value, opts encOpts)

var encoderCache sync.Map // map[reflect.Type]encoderFunc

func valueEncoder(v reflect.Value) encoderFunc {
	if !v.IsValid() {
		return invalidValueEncoder
	}
	return typeEncoder(v.Type())
}

func typeEncoder(t reflect.Type) encoderFunc {
	if fi, ok := encoderCache.Load(t); ok {
		return fi.(encoderFunc)
	}

	// To deal with recursive types, populate the map with an
	// indirect func before we build it. This type waits on the
	// real func (f) to be ready and then calls it. This indirect
	// func is only used for recursive types.
	var (
		wg sync.WaitGroup
		f  encoderFunc
	)
	wg.Add(1)
	fi, loaded := encoderCache.LoadOrStore(t, encoderFunc(func(e *encodeState, v reflect.Value, opts encOpts) {
		wg.Wait()
		f(e, v, opts)
	}))
	if loaded {
		return fi.(encoderFunc)
	}

	// Compute the real encoder and replace the indirect func with it.
	f = newTypeEncoder(t, true)
	wg.Done()
	encoderCache.Store(t, f)
	return f
}

var (
	marshalerType     = reflect.TypeOf((*Marshaler)(nil)).Elem()
	textMarshalerType = reflect.TypeOf((*encoding.TextMarshaler)(nil)).Elem()
)

// newTypeEncoder constructs an encoderFunc for a type.
// The returned encoder only checks CanAddr when allowAddr is true.
func newTypeEncoder(t reflect.Type, allowAddr bool) encoderFunc {
	// If we have a non-pointer value whose type implements
	// Marshaler with a value receiver, then we're better off taking
	// the address of the value - otherwise we end up with an
	// allocation as we cast the value to an interface.
	if t.Kind() != reflect.Pointer && allowAddr && reflect.PointerTo(t).Implements(marshalerType) {
		return newCondAddrEncoder(addrMarshalerEncoder, newTypeEncoder(t, false))
	}
	if t.Implements(marshalerType) {
		return marshalerEncoder
	}
	if t.Kind() != reflect.Pointer && allowAddr && reflect.PointerTo(t).Implements(textMarshalerType) {
		return newCondAddrEncoder(addrTextMarshalerEncoder, newTypeEncoder(t, false))
	}
	if t.Implements(textMarshalerType) {
		return textMarshalerEncoder
	}

	switch t.Kind() {
	case reflect.Bool:
		return boolEncoder
	case reflect.Int, reflect.Int8, reflect.Int16, reflect.Int32, reflect.Int64:
		return intEncoder
	case reflect.Uint, reflect.Uint8, reflect.Uint16, reflect.Uint32, reflect.Uint64, reflect.Uintptr:
		return uintEncoder
	case reflect.Float32:
		return float32Encoder
	case reflect.Float64:
		return float64Encoder
	case reflect.String:
		return stringEncoder
	case reflect.Interface:
		return interfaceEncoder
	case reflect.Struct:
		return newStructEncoder(t)
	case reflect.Map:
		return newMapEncoder(t)
	case reflect.Slice:
		return newSliceEncoder(t)
	case reflect.Array:
		return newArrayEncoder(t)
	case reflect.Pointer:
		return newPtrEncoder(t)
	default:
		return unsupportedTypeEncoder
	}
}

func invalidValueEncoder(e *encodeState, v reflect.Value, _ encOpts) {
	e.WriteString("null")
}

func marshalerEncoder(e *encodeState, v reflect.Value, opts encOpts) {
	if v.Kind() == reflect.Pointer && v.IsNil() {
		e.WriteString("null")
		return
	}
	m, ok := v.Interface().(Marshaler)
	if !ok {
		e.WriteString("null")
		return
	}
	b, err := m.MarshalJSON()
	if err == nil {
		// copy JSON into buffer, checking validity.
		err = compact(&e.Buffer, b, opts.escapeHTML)
	}
	if err != nil {
		e.error(&MarshalerError{v.Type(), err, "MarshalJSON"})
	}
}

func addrMarshalerEncoder(e *encodeState, v reflect.Value, opts encOpts) {
	va := v.Addr()
	if va.IsNil() {
		e.WriteString("null")
		return
	}
	m := va.Interface().(Marshaler)
	b, err := m.MarshalJSON()
	if err == nil {
		// copy JSON into buffer, checking validity.
		err = compact(&e.Buffer, b, opts.escapeHTML)
	}
	if err != nil {
		e.error(&MarshalerError{v.Type(), err, "MarshalJSON"})
	}
}

func textMarshalerEncoder(e *encodeState, v reflect.Value, opts encOpts) {
	if v.Kind() == reflect.Pointer && v.IsNil() {
		e.WriteString("null")
		return
	}
	m, ok := v.Interface().(encoding.TextMarshaler)
	if !ok {
		e.WriteString("null")
		return
	}
	b, err := m.MarshalText()
	if err != nil {
		e.error(&MarshalerError{v.Type(), err, "MarshalText"})
	}
	e.stringBytes(b, opts.escapeHTML)
}

func addrTextMarshalerEncoder(e *encodeState, v reflect.Value, opts encOpts) {
	va := v.Addr()
	if va.IsNil() {
		e.WriteString("null")
		return
	}
	m := va.Interface().(encoding.TextMarshaler)
	b, err := m.MarshalText()
	if err != nil {
		e.error(&MarshalerError{v.Type(), err, "MarshalText"})
	}
	e.stringBytes(b, opts.escapeHTML)
}

func boolEncoder(e *encodeState, v reflect.Value, opts encOpts) {
	if opts.quoted {
		e.WriteByte('"')
	}
	if v.Bool() {
		e.WriteString("true")
	} else {
		e.WriteString("false")
	}
	if opts.quoted {
		e.WriteByte('"')
	}
}

func intEncoder(e *encodeState, v reflect.Value, opts encOpts) {
	b := strconv.AppendInt(e.scratch[:0], v.Int(), 10)
	if opts.quoted {
		e.WriteByte('"')
	}
	e.Write(b)
	if opts.quoted {
		e.WriteByte('"')
	}
}

func uintEncoder(e *encodeState, v reflect.Value, opts encOpts) {
	b := strconv.AppendUint(e.scratch[:0], v.Uint(), 10)
	if opts.quoted {
		e.WriteByte('"')
	}
	e.Write(b)
	if opts.quoted {
		e.WriteByte('"')
	}
}

type floatEncoder int // number of bits

func (bits floatEncoder) encode(e *encodeState, v reflect.Value, opts encOpts) {
	f := v.Float()
	if math.IsInf(f, 0) || math.IsNaN(f) {
		e.error(&UnsupportedValueError{v, strconv.FormatFloat(f, 'g', -1, int(bits))})
	}

	// Convert as if by ES6 number to string conversion.
	// This matches most other JSON generators.
	// See golang.org/issue/6384 and golang.org/issue/14135.
	// Like fmt %g, but the exponent cutoffs are different
	// and exponents themselves are not padded to two digits.
	b := e.scratch[:0]
	abs := math.Abs(f)
	fmt := byte('f')
	// Note: Must use float32 comparisons for underlying float32 value to get precise cutoffs right.
	if abs != 0 {
		if bits == 64 && (abs < 1e-6 || abs >= 1e21) || bits == 32 && (float32(abs) < 1e-6 || float32(abs) >= 1e21) {
			fmt = 'e'
		}
	}
	b = strconv.AppendFloat(b, f, fmt, -1, int(bits))
	if fmt == 'e' {
		// clean up e-09 to e-9
		n := len(b)
		if n >= 4 && b[n-4] == 'e' && b[n-3] == '-' && b[n-2] == '0' {
			b[n-2] = b[n-1]
			b = b[:n-1]
		}
	}

	if opts.quoted {
		e.WriteByte('"')
	}
	e.Write(b)
	if opts.quoted {
		e.WriteByte('"')
	}
}

var (
	float32Encoder = (floatEncoder(32)).encode
	float64Encoder = (floatEncoder(64)).encode
)

func stringEncoder(e *encodeState, v reflect.Value, opts encOpts) {
	if v.Type() == numberType {
		numStr := v.String()
		// In Go1.5 the empty string encodes to "0", while this is not a valid number literal
		// we keep compatibility so check validity after this.
		if numStr == "" {
			numStr = "0" // Number's zero-val
		}
		if !isValidNumber(numStr) {
			e.error(fmt.Errorf("json: invalid number literal %q", numStr))
		}
		if opts.quoted {
			e.WriteByte('"')
		}
		e.WriteString(numStr)
		if opts.quoted {
			e.WriteByte('"')
		}
		return
	}
	if opts.quoted {
		e2 := newEncodeState()
		// Since we encode the string twice, we only need to escape HTML
		// the first time.
		e2.string(v.String(), opts.escapeHTML)
		e.stringBytes(e2.Bytes(), false)
		encodeStatePool.Put(e2)
	} else {
		e.string(v.String(), opts.escapeHTML)
	}
}

// isValidNumber reports whether s is a valid JSON number literal.
func isValidNumber(s string) bool {
	// This function implements the JSON numbers grammar.
	// See https://tools.ietf.org/html/rfc7159#section-6
	// and https://www.json.org/img/number.png

	if s == "" {
		return false
	}

	// Optional -
	if s[0] == '-' {
		s = s[1:]
		if s == "" {
			return false
		}
	}

	// Digits
	switch {
	default:
		return false

	case s[0] == '0':
		s = s[1:]

	case '1' <= s[0] && s[0] <= '9':
		s = s[1:]
		for len(s) > 0 && '0' <= s[0] && s[0] <= '9' {
			s = s[1:]
		}
	}

	// . followed by 1 or more digits.
	if len(s) >= 2 && s[0] == '.' && '0' <= s[1] && s[1] <= '9' {
		s = s[2:]
		for len(s) > 0 && '0' <= s[0] && s[0] <= '9' {
			s = s[1:]
		}
	}

	// e or E followed by an optional - or + and
	// 1 or more digits.
	if len(s) >= 2 && (s[0] == 'e' || s[0] == 'E') {
		s = s[1:]
		if s[0] == '+' || s[0] == '-' {
			s = s[1:]
			if s == "" {
				return false
			}
		}
		for len(s) > 0 && '0' <= s[0] && s[0] <= '9' {
			s = s[1:]
		}
	}

	// Make sure we are at the end.
	return s == ""
}

func interfaceEncoder(e *encodeState, v reflect.Value, opts encOpts) {
	if v.IsNil() {
		e.WriteString("null")
		return
	}
	e.reflectValue(v.Elem(), opts)
}

func unsupportedTypeEncoder(e *encodeState, v reflect.Value, _ encOpts) {
	e.error(&UnsupportedTypeError{v.Type()})
}

type structEncoder struct {
	fields structFields
}

type structFields struct {
	list      []field
	nameIndex map[string]int
}

func (se structEncoder) encode(e *encodeState, v reflect.Value, opts encOpts) {
	next := byte('{')
FieldLoop:
	for i := range se.fields.list {
		f := &se.fields.list[i]

		// Find the nested struct field by following f.index.
		fv := v
		for _, i := range f.index {
			if fv.Kind() == reflect.Pointer {
				if fv.IsNil() {
					continue FieldLoop
				}
				fv = fv.Elem()
			}
			fv = fv.Field(i)
		}

		if f.omitEmpty && isEmptyValue(fv) {
			continue
		}
		e.WriteByte(next)
		next = ','
		if opts.escapeHTML {
			e.WriteString(f.nameEscHTML)
		} else {
			e.WriteString(f.nameNonEsc)
		}
		opts.quoted = f.quoted
		f.encoder(e, fv, opts)
	}
	if next == '{' {
		e.WriteString("{}")
	} else {
		e.WriteByte('}')
	}
}

func newStructEncoder(t reflect.Type) encoderFunc {
	se := structEncoder{fields: cachedTypeFields(t)}
	return se.encode
}

type mapEncoder struct {
	elemEnc encoderFunc
}

func (me mapEncoder) encode(e *encodeState, v reflect.Value, opts encOpts) {
	if v.IsNil() {
		e.WriteString("null")
		return
	}
	if e.ptrLevel++; e.ptrLevel > startDetectingCyclesAfter {
		// We're a large number of nested ptrEncoder.encode calls deep;
		// start checking if we've run into a pointer cycle.
		ptr := v.UnsafePointer()
		if _, ok := e.ptrSeen[ptr]; ok {
			e.error(&UnsupportedValueError{v, fmt.Sprintf("encountered a cycle via %s", v.Type())})
		}
		e.ptrSeen[ptr] = struct{}{}
		defer delete(e.ptrSeen, ptr)
	}
	e.WriteByte('{')

	// Extract and sort the keys.
	sv := make([]reflectWithString, v.Len())
	mi := v.MapRange()
	for i := 0; mi.Next(); i++ {
		sv[i].k = mi.Key()
		sv[i].v = mi.Value()
		if err := sv[i].resolve(); err != nil {
			e.error(fmt.Errorf("json: encoding error for type %q: %q", v.Type().String(), err.Error()))
		}
	}
	sort.Slice(sv, func(i, j int) bool { return sv[i].ks < sv[j].ks })

	for i, kv := range sv {
		if i > 0 {
			e.WriteByte(',')
		}
		e.string(kv.ks, opts.escapeHTML)
		e.WriteByte(':')
		me.elemEnc(e, kv.v, opts)
	}
	e.WriteByte('}')
	e.ptrLevel--
}

func newMapEncoder(t reflect.Type) encoderFunc {
	switch t.Key().Kind() {
	case reflect.String,
		reflect.Int, reflect.Int8, reflect.Int16, reflect.Int32, reflect.Int64,
		reflect.Uint, reflect.Uint8, reflect.Uint16, reflect.Uint32, reflect.Uint64, reflect.Uintptr:
	default:
		if !t.Key().Implements(textMarshalerType) {
			return unsupportedTypeEncoder
		}
	}
	me := mapEncoder{typeEncoder(t.Elem())}
	return me.encode
}

func encodeByteSlice(e *encodeState, v reflect.Value, _ encOpts) {
	if v.IsNil() {
		e.WriteString("null")
		return
	}
	s := v.Bytes()
	e.WriteByte('"')
	encodedLen := base64.StdEncoding.EncodedLen(len(s))
	if encodedLen <= len(e.scratch) {
		// If the encoded bytes fit in e.scratch, avoid an extra
		// allocation and use the cheaper Encoding.Encode.
		dst := e.scratch[:encodedLen]
		base64.StdEncoding.Encode(dst, s)
		e.Write(dst)
	} else if encodedLen <= 1024 {
		// The encoded bytes are short enough to allocate for, and
		// Encoding.Encode is still cheaper.
		dst := make([]byte, encodedLen)
		base64.StdEncoding.Encode(dst, s)
		e.Write(dst)
	} else {
		// The encoded bytes are too long to cheaply allocate, and
		// Encoding.Encode is no longer noticeably cheaper.
		enc := base64.NewEncoder(base64.StdEncoding, e)
		enc.Write(s)
		enc.Close()
	}
	e.WriteByte('"')
}

// sliceEncoder just wraps an arrayEncoder, checking to make sure the value isn't nil.
type sliceEncoder struct {
	arrayEnc encoderFunc
}

func (se sliceEncoder) encode(e *encodeState, v reflect.Value, opts encOpts) {
	if v.IsNil() {
		e.WriteString("null")
		return
	}
	if e.ptrLevel++; e.ptrLevel > startDetectingCyclesAfter {
		// We're a large number of nested ptrEncoder.encode calls deep;
		// start checking if we've run into a pointer cycle.
		// Here we use a struct to memorize the pointer to the first element of the slice
		// and its length.
		ptr := struct {
			ptr interface{} // always an unsafe.Pointer, but avoids a dependency on package unsafe
			len int
		}{v.UnsafePointer(), v.Len()}
		if _, ok := e.ptrSeen[ptr]; ok {
			e.error(&UnsupportedValueError{v, fmt.Sprintf("encountered a cycle via %s", v.Type())})
		}
		e.ptrSeen[ptr] = struct{}{}
		defer delete(e.ptrSeen, ptr)
	}
	se.arrayEnc(e, v, opts)
	e.ptrLevel--
}

func newSliceEncoder(t reflect.Type) encoderFunc {
	// Byte slices get special treatment; arrays don't.
	if t.Elem().Kind() == reflect.Uint8 {
		p := reflect.PointerTo(t.Elem())
		if !p.Implements(marshalerType) && !p.Implements(textMarshalerType) {
			return encodeByteSlice
		}
	}
	enc := sliceEncoder{newArrayEncoder(t)}
	return enc.encode
}

type arrayEncoder struct {
	elemEnc encoderFunc
}

func (ae arrayEncoder) encode(e *encodeState, v reflect.Value, opts encOpts) {
	e.WriteByte('[')
	n := v.Len()
	for i := 0; i < n; i++ {
		if i > 0 {
			e.WriteByte(',')
		}
		ae.elemEnc(e, v.Index(i), opts)
	}
	e.WriteByte(']')
}

func newArrayEncoder(t reflect.Type) encoderFunc {
	enc := arrayEncoder{typeEncoder(t.Elem())}
	return enc.encode
}

type ptrEncoder struct {
	elemEnc encoderFunc
}

func (pe ptrEncoder) encode(e *encodeState, v reflect.Value, opts encOpts) {
	if v.IsNil() {
		e.WriteString("null")
		return
	}
	if e.ptrLevel++; e.ptrLevel > startDetectingCyclesAfter {
		// We're a large number of nested ptrEncoder.encode calls deep;
		// start checking if we've run into a pointer cycle.
		ptr := v.Interface()
		if _, ok := e.ptrSeen[ptr]; ok {
			e.error(&UnsupportedValueError{v, fmt.Sprintf("encountered a cycle via %s", v.Type())})
		}
		e.ptrSeen[ptr] = struct{}{}
		defer delete(e.ptrSeen, ptr)
	}
	pe.elemEnc(e, v.Elem(), opts)
	e.ptrLevel--
}

func newPtrEncoder(t reflect.Type) encoderFunc {
	enc := ptrEncoder{typeEncoder(t.Elem())}
	return enc.encode
}

type condAddrEncoder struct {
	canAddrEnc, elseEnc encoderFunc
}

func (ce condAddrEncoder) encode(e *encodeState, v reflect.Value, opts encOpts) {
	if v.CanAddr() {
		ce.canAddrEnc(e, v, opts)
	} else {
		ce.elseEnc(e, v, opts)
	}
}

// newCondAddrEncoder returns an encoder that checks whether its value
// CanAddr and delegates to canAddrEnc if so, else to elseEnc.
func newCondAddrEncoder(canAddrEnc, elseEnc encoderFunc) encoderFunc {
	enc := condAddrEncoder{canAddrEnc: canAddrEnc, elseEnc: elseEnc}
	return enc.encode
}

func isValidTag(s string) bool {
	if s == "" {
		return false
	}
	for _, c := range s {
		switch {
		case strings.ContainsRune("!#$%&()*+-./:;<=>?@[]^_{|}~ ", c):
			// Backslash and quote chars are reserved, but
			// otherwise any punctuation chars are allowed
			// in a tag name.
		case !unicode.IsLetter(c) && !unicode.IsDigit(c):
			return false
		}
	}
	return true
}

func typeByIndex(t reflect.Type, index []int) reflect.Type {
	for _, i := range index {
		if t.Kind() == reflect.Pointer {
			t = t.Elem()
		}
		t = t.Field(i).Type
	}
	return t
}

type reflectWithString struct {
	k  reflect.Value
	v  reflect.Value
	ks string
}

func (w *reflectWithString) resolve() error {
	if w.k.Kind() == reflect.String {
		w.ks = w.k.String()
		return nil
	}
	if tm, ok := w.k.Interface().(encoding.TextMarshaler); ok {
		if w.k.Kind() == reflect.Pointer && w.k.IsNil() {
			return nil
		}
		buf, err := tm.MarshalText()
		w.ks = string(buf)
		return err
	}
	switch w.k.Kind() {
	case reflect.Int, reflect.Int8, reflect.Int16, reflect.Int32, reflect.Int64:
		w.ks = strconv.FormatInt(w.k.Int(), 10)
		return nil
	case reflect.Uint, reflect.Uint8, reflect.Uint16, reflect.Uint32, reflect.Uint64, reflect.Uintptr:
		w.ks = strconv.FormatUint(w.k.Uint(), 10)
		return nil
	}
	panic("unexpected map key type")
}

// NOTE: keep in sync with stringBytes below.
func (e *encodeState) string(s string, escapeHTML bool) {
	e.WriteByte('"')
	start := 0
	for i := 0; i < len(s); {
		if b := s[i]; b < utf8.RuneSelf {
			if htmlSafeSet[b] || (!escapeHTML && safeSet[b]) {
				i++
				continue
			}
			if start < i {
				e.WriteString(s[start:i])
			}
			e.WriteByte('\\')
			switch b {
			case '\\', '"':
				e.WriteByte(b)
			case '\n':
				e.WriteByte('n')
			case '\r':
				e.WriteByte('r')
			case '\t':
				e.WriteByte('t')
			default:
				// This encodes bytes < 0x20 except for \t, \n and \r.
				// If escapeHTML is set, it also escapes <, >, and &
				// because they can lead to security holes when
				// user-controlled strings are rendered into JSON
				// and served to some browsers.
				e.WriteString(`u00`)
				e.WriteByte(hex[b>>4])
				e.WriteByte(hex[b&0xF])
			}
			i++
			start = i
			continue
		}
		c, size := utf8.DecodeRuneInString(s[i:])
		if c == utf8.RuneError && size == 1 {
			if start < i {
				e.WriteString(s[start:i])
			}
			e.WriteString(`\ufffd`)
			i += size
			start = i
			continue
		}
		// U+2028 is LINE SEPARATOR.
		// U+2029 is PARAGRAPH SEPARATOR.
		// They are both technically valid characters in JSON strings,
		// but don't work in JSONP, which has to be evaluated as JavaScript,
		// and can lead to security holes there. It is valid JSON to
		// escape them, so we do so unconditionally.
		// See http://timelessrepo.com/json-isnt-a-javascript-subset for discussion.
		if c == '\u2028' || c == '\u2029' {
			if start < i {
				e.WriteString(s[start:i])
			}
			e.WriteString(`\u202`)
			e.WriteByte(hex[c&0xF])
			i += size
			start = i
			continue
		}
		i += size
	}
	if start < len(s) {
		e.WriteString(s[start:])
	}
	e.WriteByte('"')
}

// NOTE: keep in sync with string above.
func (e *encodeState) stringBytes(s []byte, escapeHTML bool) {
	e.WriteByte('"')
	start := 0
	for i := 0; i < len(s); {
		if b := s[i]; b < utf8.RuneSelf {
			if htmlSafeSet[b] || (!escapeHTML && safeSet[b]) {
				i++
				continue
			}
			if start < i {
				e.Write(s[start:i])
			}
			e.WriteByte('\\')
			switch b {
			case '\\', '"':
				e.WriteByte(b)
			case '\n':
				e.WriteByte('n')
			case '\r':
				e.WriteByte('r')
			case '\t':
				e.WriteByte('t')
			default:
				// This encodes bytes < 0x20 except for \t, \n and \r.
				// If escapeHTML is set, it also escapes <, >, and &
				// because they can lead to security holes when
				// user-controlled strings are rendered into JSON
				// and served to some browsers.
				e.WriteString(`u00`)
				e.WriteByte(hex[b>>4])
				e.WriteByte(hex[b&0xF])
			}
			i++
			start = i
			continue
		}
		c, size := utf8.DecodeRune(s[i:])
		if c == utf8.RuneError && size == 1 {
			if start < i {
				e.Write(s[start:i])
			}
			e.WriteString(`\ufffd`)
			i += size
			start = i
			continue
		}
		// U+2028 is LINE SEPARATOR.
		// U+2029 is PARAGRAPH SEPARATOR.
		// They are both technically valid characters in JSON strings,
		// but don't work in JSONP, which has to be evaluated as JavaScript,
		// and can lead to security holes there. It is valid JSON to
		// escape them, so we do so unconditionally.
		// See http://timelessrepo.com/json-isnt-a-javascript-subset for discussion.
		if c == '\u2028' || c == '\u2029' {
			if start < i {
				e.Write(s[start:i])
			}
			e.WriteString(`\u202`)
			e.WriteByte(hex[c&0xF])
			i += size
			start = i
			continue
		}
		i += size
	}
	if start < len(s) {
		e.Write(s[start:])
	}
	e.WriteByte('"')
}

// A field represents a single field found in a struct.
type field struct {
	name      string
	nameBytes []byte                 // []byte(name)
	equalFold func(s, t []byte) bool // bytes.EqualFold or equivalent

	nameNonEsc  string // `"` + name + `":`
	nameEscHTML string // `"` + HTMLEscape(name) + `":`

	tag       bool
	index     []int
	typ       reflect.Type
	omitEmpty bool
	quoted    bool

	encoder encoderFunc
}

// byIndex sorts field by index sequence.
type byIndex []field

func (x byIndex) Len() int { return len(x) }

func (x byIndex) Swap(i, j int) { x[i], x[j] = x[j], x[i] }

func (x byIndex) Less(i, j int) bool {
	for k, xik := range x[i].index {
		if k >= len(x[j].index) {
			return false
		}
		if xik != x[j].index[k] {
			return xik < x[j].index[k]
		}
	}
	return len(x[i].index) < len(x[j].index)
}

// typeFields returns a list of fields that JSON should recognize for the given type.
// The algorithm is breadth-first search over the set of structs to include - the top struct
// and then any reachable anonymous structs.
func typeFields(t reflect.Type) structFields {
	// Anonymous fields to explore at the current level and the next.
	current := []field{}
	next := []field{{typ: t}}

	// Count of queued names for current level and the next.
	var count, nextCount map[reflect.Type]int

	// Types already visited at an earlier level.
	visited := map[reflect.Type]bool{}

	// Fields found.
	var fields []field

	// Buffer to run HTMLEscape on field names.
	var nameEscBuf bytes.Buffer

	for len(next) > 0 {
		current, next = next, current[:0]
		count, nextCount = nextCount, map[reflect.Type]int{}

		for _, f := range current {
			if visited[f.typ] {
				continue
			}
			visited[f.typ] = true

			// Scan f.typ for fields to include.
			for i := 0; i < f.typ.NumField(); i++ {
				sf := f.typ.Field(i)
				if sf.Anonymous {
					t := sf.Type
					if t.Kind() == reflect.Pointer {
						t = t.Elem()
					}
					if !sf.IsExported() && t.Kind() != reflect.Struct {
						// Ignore embedded fields of unexported non-struct types.
						continue
					}
					// Do not ignore embedded fields of unexported struct types
					// since they may have exported fields.
				} else if !sf.IsExported() {
					// Ignore unexported non-embedded fields.
					continue
				}
				tag := sf.Tag.Get("json")
				if tag == "-" {
					continue
				}
				name, opts := parseTag(tag)
				if !isValidTag(name) {
					name = ""
				}
				index := make([]int, len(f.index)+1)
				copy(index, f.index)
				index[len(f.index)] = i

				ft := sf.Type
				if ft.Name() == "" && ft.Kind() == reflect.Pointer {
					// Follow pointer.
					ft = ft.Elem()
				}

				// Only strings, floats, integers, and booleans can be quoted.
				quoted := false
				if opts.Contains("string") {
					switch ft.Kind() {
					case reflect.Bool,
						reflect.Int, reflect.Int8, reflect.Int16, reflect.Int32, reflect.Int64,
						reflect.Uint, reflect.Uint8, reflect.Uint16, reflect.Uint32, reflect.Uint64, reflect.Uintptr,
						reflect.Float32, reflect.Float64,
						reflect.String:
						quoted = true
					}
				}

				// Record found field and index sequence.
				if name != "" || !sf.Anonymous || ft.Kind() != reflect.Struct {
					tagged := name != ""
					if name == "" {
						name = sf.Name
					}
					field := field{
						name:      name,
						tag:       tagged,
						index:     index,
						typ:       ft,
						omitEmpty: opts.Contains("omitempty"),
						quoted:    quoted,
					}
					field.nameBytes = []byte(field.name)
					field.equalFold = foldFunc(field.nameBytes)

					// Build nameEscHTML and nameNonEsc ahead of time.
					nameEscBuf.Reset()
					nameEscBuf.WriteString(`"`)
					HTMLEscape(&nameEscBuf, field.nameBytes)
					nameEscBuf.WriteString(`":`)
					field.nameEscHTML = nameEscBuf.String()
					field.nameNonEsc = `"` + field.name + `":`

					fields = append(fields, field)
					if count[f.typ] > 1 {
						// If there were multiple instances, add a second,
						// so that the annihilation code will see a duplicate.
						// It only cares about the distinction between 1 or 2,
						// so don't bother generating any more copies.
						fields = append(fields, fields[len(fields)-1])
					}
					continue
				}

				// Record new anonymous struct to explore in next round.
				nextCount[ft]++
				if nextCount[ft] == 1 {
					next = append(next, field{name: ft.Name(), index: index, typ: ft})
				}
			}
		}
	}

	sort.Slice(fields, func(i, j int) bool {
		x := fields
		// sort field by name, breaking ties with depth, then
		// breaking ties with "name came from json tag", then
		// breaking ties with index sequence.
		if x[i].name != x[j].name {
			return x[i].name < x[j].name
		}
		if len(x[i].index) != len(x[j].index) {
			return len(x[i].index) < len(x[j].index)
		}
		if x[i].tag != x[j].tag {
			return x[i].tag
		}
		return byIndex(x).Less(i, j)
	})

	// Delete all fields that are hidden by the Go rules for embedded fields,
	// except that fields with JSON tags are promoted.

	// The fields are sorted in primary order of name, secondary order
	// of field index length. Loop over names; for each name, delete
	// hidden fields by choosing the one dominant field that survives.
	out := fields[:0]
	for advance, i := 0, 0; i < len(fields); i += advance {
		// One iteration per name.
		// Find the sequence of fields with the name of this first field.
		fi := fields[i]
		name := fi.name
		for advance = 1; i+advance < len(fields); advance++ {
			fj := fields[i+advance]
			if fj.name != name {
				break
			}
		}
		if advance == 1 { // Only one field with this name
			out = append(out, fi)
			continue
		}
		dominant, ok := dominantField(fields[i : i+advance])
		if ok {
			out = append(out, dominant)
		}
	}

	fields = out
	sort.Sort(byIndex(fields))

	for i := range fields {
		f := &fields[i]
		f.encoder = typeEncoder(typeByIndex(t, f.index))
	}
	nameIndex := make(map[string]int, len(fields))
	for i, field := range fields {
		nameIndex[field.name] = i
	}
	return structFields{fields, nameIndex}
}

// dominantField looks through the fields, all of which are known to
// have the same name, to find the single field that dominates the
// others using Go's embedding rules, modified by the presence of
// JSON tags. If there are multiple top-level fields, the boolean
// will be false: This condition is an error in Go and we skip all
// the fields.
func dominantField(fields []field) (field, bool) {
	// The fields are sorted in increasing index-length order, then by presence of tag.
	// That means that the first field is the dominant one. We need only check
	// for error cases: two fields at top level, either both tagged or neither tagged.
	if len(fields) > 1 && len(fields[0].index) == len(fields[1].index) && fields[0].tag == fields[1].tag {
		return field{}, false
	}
	return fields[0], true
}

var fieldCache sync.Map // map[reflect.Type]structFields

// cachedTypeFields is like typeFields but uses a cache to avoid repeated work.
func cachedTypeFields(t reflect.Type) structFields {
	if f, ok := fieldCache.Load(t); ok {
		return f.(structFields)
	}
	f, _ := fieldCache.LoadOrStore(t, typeFields(t))
	return f.(structFields)
}<|MERGE_RESOLUTION|>--- conflicted
+++ resolved
@@ -154,10 +154,6 @@
 // JSON cannot represent cyclic data structures and Marshal does not
 // handle them. Passing cyclic structures to Marshal will result in
 // an error.
-<<<<<<< HEAD
-//
-=======
->>>>>>> 030e4357
 func Marshal(v any) ([]byte, error) {
 	e := newEncodeState()
 
