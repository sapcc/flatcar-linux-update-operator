--- conflicted
+++ resolved
@@ -52,12 +52,7 @@
 // ClientContentConfig controls how RESTClient communicates with the server.
 //
 // TODO: ContentConfig will be updated to accept a Negotiator instead of a
-<<<<<<< HEAD
-//
-//	NegotiatedSerializer and NegotiatedSerializer will be removed.
-=======
 // NegotiatedSerializer and NegotiatedSerializer will be removed.
->>>>>>> 030e4357
 type ClientContentConfig struct {
 	// AcceptContentTypes specifies the types the client will accept and is optional.
 	// If not set, ContentType will be used to define the Accept header
