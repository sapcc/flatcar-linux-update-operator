--- conflicted
+++ resolved
@@ -113,15 +113,7 @@
 	if err := opts.UnmarshalNext(dec, &x); err != nil {
 		return err
 	}
-<<<<<<< HEAD
-	x.Extensions.sanitize()
-	if len(x.Extensions) == 0 {
-		x.Extensions = nil
-	}
-	o.VendorExtensible.Extensions = x.Extensions
-=======
 	o.Extensions = internal.SanitizeExtensions(x.Extensions)
->>>>>>> 030e4357
 	o.OperationProps = OperationProps(x.OperationPropsNoMethods)
 	return nil
 }
