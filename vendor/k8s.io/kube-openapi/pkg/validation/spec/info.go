--- conflicted
+++ resolved
@@ -89,23 +89,9 @@
 	return nil
 }
 
-<<<<<<< HEAD
-func (e Extensions) sanitize() {
-	for k := range e {
-		if !isExtensionKey(k) {
-			delete(e, k)
-		}
-	}
-}
-
-func (e Extensions) sanitizeWithExtra() (extra map[string]any) {
-	for k, v := range e {
-		if !isExtensionKey(k) {
-=======
 func (e Extensions) sanitizeWithExtra() (extra map[string]any) {
 	for k, v := range e {
 		if !internal.IsExtensionKey(k) {
->>>>>>> 030e4357
 			if extra == nil {
 				extra = make(map[string]any)
 			}
@@ -116,13 +102,6 @@
 	return extra
 }
 
-<<<<<<< HEAD
-func isExtensionKey(k string) bool {
-	return len(k) > 1 && (k[0] == 'x' || k[0] == 'X') && k[1] == '-'
-}
-
-=======
->>>>>>> 030e4357
 // VendorExtensible composition block.
 type VendorExtensible struct {
 	Extensions Extensions
@@ -234,15 +213,7 @@
 	if err := opts.UnmarshalNext(dec, &x); err != nil {
 		return err
 	}
-<<<<<<< HEAD
-	x.Extensions.sanitize()
-	if len(x.Extensions) == 0 {
-		x.Extensions = nil
-	}
-	i.VendorExtensible.Extensions = x.Extensions
-=======
 	i.Extensions = internal.SanitizeExtensions(x.Extensions)
->>>>>>> 030e4357
 	i.InfoProps = x.InfoProps
 	return nil
 }