// Copyright 2015 go-swagger maintainers
//
// Licensed under the Apache License, Version 2.0 (the "License");
// you may not use this file except in compliance with the License.
// You may obtain a copy of the License at
//
//    http://www.apache.org/licenses/LICENSE-2.0
//
// Unless required by applicable law or agreed to in writing, software
// distributed under the License is distributed on an "AS IS" BASIS,
// WITHOUT WARRANTIES OR CONDITIONS OF ANY KIND, either express or implied.
// See the License for the specific language governing permissions and
// limitations under the License.

package spec

import (
	"encoding/json"

	"github.com/go-openapi/swag"
	"k8s.io/kube-openapi/pkg/internal"
	jsonv2 "k8s.io/kube-openapi/pkg/internal/third_party/go-json-experiment/json"
)

const (
	jsonRef = "$ref"
)

// SimpleSchema describe swagger simple schemas for parameters and headers
type SimpleSchema struct {
	Type             string      `json:"type,omitempty"`
	Nullable         bool        `json:"nullable,omitempty"`
	Format           string      `json:"format,omitempty"`
	Items            *Items      `json:"items,omitempty"`
	CollectionFormat string      `json:"collectionFormat,omitempty"`
	Default          interface{} `json:"default,omitempty"`
	Example          interface{} `json:"example,omitempty"`
}

// Marshaling structure only, always edit along with corresponding
// struct (or compilation will fail).
type simpleSchemaOmitZero struct {
	Type             string      `json:"type,omitempty"`
	Nullable         bool        `json:"nullable,omitzero"`
	Format           string      `json:"format,omitempty"`
	Items            *Items      `json:"items,omitzero"`
	CollectionFormat string      `json:"collectionFormat,omitempty"`
	Default          interface{} `json:"default,omitempty"`
	Example          interface{} `json:"example,omitempty"`
}

// CommonValidations describe common JSON-schema validations
type CommonValidations struct {
	Maximum          *float64      `json:"maximum,omitempty"`
	ExclusiveMaximum bool          `json:"exclusiveMaximum,omitempty"`
	Minimum          *float64      `json:"minimum,omitempty"`
	ExclusiveMinimum bool          `json:"exclusiveMinimum,omitempty"`
	MaxLength        *int64        `json:"maxLength,omitempty"`
	MinLength        *int64        `json:"minLength,omitempty"`
	Pattern          string        `json:"pattern,omitempty"`
	MaxItems         *int64        `json:"maxItems,omitempty"`
	MinItems         *int64        `json:"minItems,omitempty"`
	UniqueItems      bool          `json:"uniqueItems,omitempty"`
	MultipleOf       *float64      `json:"multipleOf,omitempty"`
	Enum             []interface{} `json:"enum,omitempty"`
}

// Marshaling structure only, always edit along with corresponding
// struct (or compilation will fail).
type commonValidationsOmitZero struct {
	Maximum          *float64      `json:"maximum,omitempty"`
	ExclusiveMaximum bool          `json:"exclusiveMaximum,omitzero"`
	Minimum          *float64      `json:"minimum,omitempty"`
	ExclusiveMinimum bool          `json:"exclusiveMinimum,omitzero"`
	MaxLength        *int64        `json:"maxLength,omitempty"`
	MinLength        *int64        `json:"minLength,omitempty"`
	Pattern          string        `json:"pattern,omitempty"`
	MaxItems         *int64        `json:"maxItems,omitempty"`
	MinItems         *int64        `json:"minItems,omitempty"`
	UniqueItems      bool          `json:"uniqueItems,omitzero"`
	MultipleOf       *float64      `json:"multipleOf,omitempty"`
	Enum             []interface{} `json:"enum,omitempty"`
}

// Items a limited subset of JSON-Schema's items object.
// It is used by parameter definitions that are not located in "body".
//
// For more information: http://goo.gl/8us55a#items-object
type Items struct {
	Refable
	CommonValidations
	SimpleSchema
	VendorExtensible
}

// UnmarshalJSON hydrates this items instance with the data from JSON
func (i *Items) UnmarshalJSON(data []byte) error {
	if internal.UseOptimizedJSONUnmarshaling {
		return jsonv2.Unmarshal(data, i)
	}

	var validations CommonValidations
	if err := json.Unmarshal(data, &validations); err != nil {
		return err
	}
	var ref Refable
	if err := json.Unmarshal(data, &ref); err != nil {
		return err
	}
	var simpleSchema SimpleSchema
	if err := json.Unmarshal(data, &simpleSchema); err != nil {
		return err
	}
	var vendorExtensible VendorExtensible
	if err := json.Unmarshal(data, &vendorExtensible); err != nil {
		return err
	}
	i.Refable = ref
	i.CommonValidations = validations
	i.SimpleSchema = simpleSchema
	i.VendorExtensible = vendorExtensible
	return nil
}

func (i *Items) UnmarshalNextJSON(opts jsonv2.UnmarshalOptions, dec *jsonv2.Decoder) error {
	var x struct {
		CommonValidations
		SimpleSchema
		Extensions
	}
	if err := opts.UnmarshalNext(dec, &x); err != nil {
		return err
	}
	if err := i.Refable.Ref.fromMap(x.Extensions); err != nil {
		return err
	}
<<<<<<< HEAD
	x.Extensions.sanitize()
	if len(x.Extensions) == 0 {
		x.Extensions = nil
	}
	i.CommonValidations = x.CommonValidations
	i.SimpleSchema = x.SimpleSchema
	i.VendorExtensible.Extensions = x.Extensions
=======

	i.CommonValidations = x.CommonValidations
	i.SimpleSchema = x.SimpleSchema
	i.Extensions = internal.SanitizeExtensions(x.Extensions)
>>>>>>> 030e4357
	return nil
}

// MarshalJSON converts this items object to JSON
func (i Items) MarshalJSON() ([]byte, error) {
	if internal.UseOptimizedJSONMarshaling {
		return internal.DeterministicMarshal(i)
	}
	b1, err := json.Marshal(i.CommonValidations)
	if err != nil {
		return nil, err
	}
	b2, err := json.Marshal(i.SimpleSchema)
	if err != nil {
		return nil, err
	}
	b3, err := json.Marshal(i.Refable)
	if err != nil {
		return nil, err
	}
	b4, err := json.Marshal(i.VendorExtensible)
	if err != nil {
		return nil, err
	}
	return swag.ConcatJSON(b4, b3, b1, b2), nil
}

func (i Items) MarshalNextJSON(opts jsonv2.MarshalOptions, enc *jsonv2.Encoder) error {
	var x struct {
		CommonValidations commonValidationsOmitZero `json:",inline"`
		SimpleSchema      simpleSchemaOmitZero      `json:",inline"`
		Ref               string                    `json:"$ref,omitempty"`
		Extensions
	}
	x.CommonValidations = commonValidationsOmitZero(i.CommonValidations)
	x.SimpleSchema = simpleSchemaOmitZero(i.SimpleSchema)
	x.Ref = i.Refable.Ref.String()
	x.Extensions = internal.SanitizeExtensions(i.Extensions)
	return opts.MarshalNext(enc, x)
}<|MERGE_RESOLUTION|>--- conflicted
+++ resolved
@@ -134,20 +134,10 @@
 	if err := i.Refable.Ref.fromMap(x.Extensions); err != nil {
 		return err
 	}
-<<<<<<< HEAD
-	x.Extensions.sanitize()
-	if len(x.Extensions) == 0 {
-		x.Extensions = nil
-	}
-	i.CommonValidations = x.CommonValidations
-	i.SimpleSchema = x.SimpleSchema
-	i.VendorExtensible.Extensions = x.Extensions
-=======
 
 	i.CommonValidations = x.CommonValidations
 	i.SimpleSchema = x.SimpleSchema
 	i.Extensions = internal.SanitizeExtensions(x.Extensions)
->>>>>>> 030e4357
 	return nil
 }
 
