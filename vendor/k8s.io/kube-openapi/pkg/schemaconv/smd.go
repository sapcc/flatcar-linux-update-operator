--- conflicted
+++ resolved
@@ -117,49 +117,6 @@
 	},
 }
 
-<<<<<<< HEAD
-func (c *convert) makeRef(model proto.Schema, preserveUnknownFields bool) schema.TypeRef {
-	var tr schema.TypeRef
-	if r, ok := model.(*proto.Ref); ok {
-		if r.Reference() == "io.k8s.apimachinery.pkg.runtime.RawExtension" {
-			return schema.TypeRef{
-				NamedType: &untypedName,
-			}
-		}
-		// reference a named type
-		_, n := path.Split(r.Reference())
-		tr.NamedType = &n
-
-		ext := model.GetExtensions()
-		if val, ok := ext["x-kubernetes-map-type"]; ok {
-			switch val {
-			case "atomic":
-				relationship := schema.Atomic
-				tr.ElementRelationship = &relationship
-			case "granular":
-				relationship := schema.Separable
-				tr.ElementRelationship = &relationship
-			default:
-				c.reportError("unknown map type %v", val)
-			}
-		}
-	} else {
-		// compute the type inline
-		c2 := c.push("inlined in "+c.currentName, &tr.Inlined)
-		c2.preserveUnknownFields = preserveUnknownFields
-		model.Accept(c2)
-		c.pop(c2)
-
-		if tr == (schema.TypeRef{}) {
-			// emit warning?
-			tr.NamedType = &untypedName
-		}
-	}
-	return tr
-}
-
-=======
->>>>>>> 030e4357
 func makeUnions(extensions map[string]interface{}) ([]schema.Union, error) {
 	schemaUnions := []schema.Union{}
 	if iunions, ok := extensions["x-kubernetes-unions"]; ok {
