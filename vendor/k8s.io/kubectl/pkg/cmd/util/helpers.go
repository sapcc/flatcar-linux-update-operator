--- conflicted
+++ resolved
@@ -425,13 +425,25 @@
 type FeatureGate string
 
 const (
-	ApplySet              FeatureGate = "KUBECTL_APPLYSET"
-	ExplainOpenapiV3      FeatureGate = "KUBECTL_EXPLAIN_OPENAPIV3"
-	CmdPluginAsSubcommand FeatureGate = "KUBECTL_ENABLE_CMD_SHADOW"
+	ApplySet                FeatureGate = "KUBECTL_APPLYSET"
+	CmdPluginAsSubcommand   FeatureGate = "KUBECTL_ENABLE_CMD_SHADOW"
+	InteractiveDelete       FeatureGate = "KUBECTL_INTERACTIVE_DELETE"
+	OpenAPIV3Patch          FeatureGate = "KUBECTL_OPENAPIV3_PATCH"
+	RemoteCommandWebsockets FeatureGate = "KUBECTL_REMOTE_COMMAND_WEBSOCKETS"
 )
 
+// IsEnabled returns true iff environment variable is set to true.
+// All other cases, it returns false.
 func (f FeatureGate) IsEnabled() bool {
-	return os.Getenv(string(f)) == "true"
+	return strings.ToLower(os.Getenv(string(f))) == "true"
+}
+
+// IsDisabled returns true iff environment variable is set to false.
+// All other cases, it returns true.
+// This function is used for the cases where feature is enabled by default,
+// but it may be needed to provide a way to ability to disable this feature.
+func (f FeatureGate) IsDisabled() bool {
+	return strings.ToLower(os.Getenv(string(f))) == "false"
 }
 
 func AddValidateFlags(cmd *cobra.Command) {
@@ -529,11 +541,7 @@
 }
 
 func AddSubresourceFlags(cmd *cobra.Command, subresource *string, usage string, allowedSubresources ...string) {
-<<<<<<< HEAD
-	cmd.Flags().StringVar(subresource, "subresource", "", fmt.Sprintf("%s Must be one of %v. This flag is alpha and may change in the future.", usage, allowedSubresources))
-=======
 	cmd.Flags().StringVar(subresource, "subresource", "", fmt.Sprintf("%s Must be one of %v. This flag is beta and may change in the future.", usage, allowedSubresources))
->>>>>>> 030e4357
 	CheckErr(cmd.RegisterFlagCompletionFunc("subresource", func(*cobra.Command, []string, string) ([]string, cobra.ShellCompDirective) {
 		return allowedSubresources, cobra.ShellCompDirectiveNoFileComp
 	}))
