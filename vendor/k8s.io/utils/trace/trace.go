--- conflicted
+++ resolved
@@ -113,8 +113,6 @@
 	threshold  *time.Duration
 	endTime    *time.Time
 	traceItems []traceItem
-<<<<<<< HEAD
-=======
 }
 
 func (t *Trace) rLock() {
@@ -123,7 +121,6 @@
 
 func (t *Trace) rUnlock() {
 	t.lock.RUnlock()
->>>>>>> 030e4357
 }
 
 func (t *Trace) time() time.Time {
