--- conflicted
+++ resolved
@@ -291,7 +291,7 @@
 	// If true, Kubelet will pass pod information as VolumeContext in the CSI NodePublishVolume() calls.
 	// The CSI driver is responsible for parsing and validating the information passed in as VolumeContext.
 	//
-	// The following VolumeConext will be passed if podInfoOnMount is set to true.
+	// The following VolumeContext will be passed if podInfoOnMount is set to true.
 	// This list might grow, but the prefix will be used.
 	// "csi.storage.k8s.io/pod.name": pod.Name
 	// "csi.storage.k8s.io/pod.namespace": pod.Namespace
@@ -394,11 +394,7 @@
 	// +optional
 	RequiresRepublish *bool `json:"requiresRepublish,omitempty" protobuf:"varint,7,opt,name=requiresRepublish"`
 
-<<<<<<< HEAD
-	// SELinuxMount specifies if the CSI driver supports "-o context"
-=======
 	// seLinuxMount specifies if the CSI driver supports "-o context"
->>>>>>> 030e4357
 	// mount option.
 	//
 	// When "true", the CSI driver must ensure that all volumes provided by this CSI
@@ -416,10 +412,7 @@
 	//
 	// Default is "false".
 	//
-<<<<<<< HEAD
-=======
 	// +featureGate=SELinuxMountReadWriteOncePod
->>>>>>> 030e4357
 	// +optional
 	SELinuxMount *bool `json:"seLinuxMount,omitempty" protobuf:"varint,8,opt,name=seLinuxMount"`
 }
