/*
Copyright 2016 The Kubernetes Authors.

Licensed under the Apache License, Version 2.0 (the "License");
you may not use this file except in compliance with the License.
You may obtain a copy of the License at

    http://www.apache.org/licenses/LICENSE-2.0

Unless required by applicable law or agreed to in writing, software
distributed under the License is distributed on an "AS IS" BASIS,
WITHOUT WARRANTIES OR CONDITIONS OF ANY KIND, either express or implied.
See the License for the specific language governing permissions and
limitations under the License.
*/

package v1beta1

import (
	v1 "k8s.io/api/core/v1"
	metav1 "k8s.io/apimachinery/pkg/apis/meta/v1"
	"k8s.io/apimachinery/pkg/runtime"
	"k8s.io/apimachinery/pkg/util/intstr"
)

const (
	ControllerRevisionHashLabelKey = "controller-revision-hash"
	StatefulSetRevisionLabel       = ControllerRevisionHashLabelKey
	StatefulSetPodNameLabel        = "statefulset.kubernetes.io/pod-name"
)

// ScaleSpec describes the attributes of a scale subresource
type ScaleSpec struct {
	// replicas is the number of observed instances of the scaled object.
	// +optional
	Replicas int32 `json:"replicas,omitempty" protobuf:"varint,1,opt,name=replicas"`
}

// ScaleStatus represents the current status of a scale subresource.
type ScaleStatus struct {
	// replias is the actual number of observed instances of the scaled object.
	Replicas int32 `json:"replicas" protobuf:"varint,1,opt,name=replicas"`

	// selector is a label query over pods that should match the replicas count. More info: https://kubernetes.io/docs/concepts/overview/working-with-objects/labels/
	// +optional
	Selector map[string]string `json:"selector,omitempty" protobuf:"bytes,2,rep,name=selector"`

	// targetSelector is the label selector for pods that should match the replicas count. This is a serializated
	// version of both map-based and more expressive set-based selectors. This is done to
	// avoid introspection in the clients. The string will be in the same format as the
	// query-param syntax. If the target type only supports map-based selectors, both this
	// field and map-based selector field are populated.
	// More info: https://kubernetes.io/docs/concepts/overview/working-with-objects/labels/#label-selectors
	// +optional
	TargetSelector string `json:"targetSelector,omitempty" protobuf:"bytes,3,opt,name=targetSelector"`
}

// +k8s:deepcopy-gen:interfaces=k8s.io/apimachinery/pkg/runtime.Object
// +k8s:prerelease-lifecycle-gen:introduced=1.6
// +k8s:prerelease-lifecycle-gen:deprecated=1.8
// +k8s:prerelease-lifecycle-gen:removed=1.16
// +k8s:prerelease-lifecycle-gen:replacement=autoscaling,v1,Scale

// Scale represents a scaling request for a resource.
type Scale struct {
	metav1.TypeMeta `json:",inline"`
	// Standard object metadata; More info: https://git.k8s.io/community/contributors/devel/sig-architecture/api-conventions.md#metadata.
	// +optional
	metav1.ObjectMeta `json:"metadata,omitempty" protobuf:"bytes,1,opt,name=metadata"`

	// spec defines the behavior of the scale. More info: https://git.k8s.io/community/contributors/devel/sig-architecture/api-conventions.md#spec-and-status.
	// +optional
	Spec ScaleSpec `json:"spec,omitempty" protobuf:"bytes,2,opt,name=spec"`

	// status defines current status of the scale. More info: https://git.k8s.io/community/contributors/devel/sig-architecture/api-conventions.md#spec-and-status. Read-only.
	// +optional
	Status ScaleStatus `json:"status,omitempty" protobuf:"bytes,3,opt,name=status"`
}

// +genclient
// +k8s:deepcopy-gen:interfaces=k8s.io/apimachinery/pkg/runtime.Object
// +k8s:prerelease-lifecycle-gen:introduced=1.5
// +k8s:prerelease-lifecycle-gen:deprecated=1.8
// +k8s:prerelease-lifecycle-gen:removed=1.16
// +k8s:prerelease-lifecycle-gen:replacement=apps,v1,StatefulSet

// DEPRECATED - This group version of StatefulSet is deprecated by apps/v1beta2/StatefulSet. See the release notes for
// more information.
// StatefulSet represents a set of pods with consistent identities.
// Identities are defined as:
//   - Network: A single stable DNS and hostname.
//   - Storage: As many VolumeClaims as requested.
//
// The StatefulSet guarantees that a given network identity will always
// map to the same storage identity.
type StatefulSet struct {
	metav1.TypeMeta `json:",inline"`
	// +optional
	metav1.ObjectMeta `json:"metadata,omitempty" protobuf:"bytes,1,opt,name=metadata"`

	// Spec defines the desired identities of pods in this set.
	// +optional
	Spec StatefulSetSpec `json:"spec,omitempty" protobuf:"bytes,2,opt,name=spec"`

	// Status is the current status of Pods in this StatefulSet. This data
	// may be out of date by some window of time.
	// +optional
	Status StatefulSetStatus `json:"status,omitempty" protobuf:"bytes,3,opt,name=status"`
}

// PodManagementPolicyType defines the policy for creating pods under a stateful set.
type PodManagementPolicyType string

const (
	// OrderedReadyPodManagement will create pods in strictly increasing order on
	// scale up and strictly decreasing order on scale down, progressing only when
	// the previous pod is ready or terminated. At most one pod will be changed
	// at any time.
	OrderedReadyPodManagement PodManagementPolicyType = "OrderedReady"
	// ParallelPodManagement will create and delete pods as soon as the stateful set
	// replica count is changed, and will not wait for pods to be ready or complete
	// termination.
	ParallelPodManagement PodManagementPolicyType = "Parallel"
)

// StatefulSetUpdateStrategy indicates the strategy that the StatefulSet
// controller will use to perform updates. It includes any additional parameters
// necessary to perform the update for the indicated strategy.
type StatefulSetUpdateStrategy struct {
	// Type indicates the type of the StatefulSetUpdateStrategy.
	Type StatefulSetUpdateStrategyType `json:"type,omitempty" protobuf:"bytes,1,opt,name=type,casttype=StatefulSetStrategyType"`
	// RollingUpdate is used to communicate parameters when Type is RollingUpdateStatefulSetStrategyType.
	RollingUpdate *RollingUpdateStatefulSetStrategy `json:"rollingUpdate,omitempty" protobuf:"bytes,2,opt,name=rollingUpdate"`
}

// StatefulSetUpdateStrategyType is a string enumeration type that enumerates
// all possible update strategies for the StatefulSet controller.
type StatefulSetUpdateStrategyType string

const (
	// RollingUpdateStatefulSetStrategyType indicates that update will be
	// applied to all Pods in the StatefulSet with respect to the StatefulSet
	// ordering constraints. When a scale operation is performed with this
	// strategy, new Pods will be created from the specification version indicated
	// by the StatefulSet's updateRevision.
	RollingUpdateStatefulSetStrategyType StatefulSetUpdateStrategyType = "RollingUpdate"
	// OnDeleteStatefulSetStrategyType triggers the legacy behavior. Version
	// tracking and ordered rolling restarts are disabled. Pods are recreated
	// from the StatefulSetSpec when they are manually deleted. When a scale
	// operation is performed with this strategy,specification version indicated
	// by the StatefulSet's currentRevision.
	OnDeleteStatefulSetStrategyType StatefulSetUpdateStrategyType = "OnDelete"
)

// RollingUpdateStatefulSetStrategy is used to communicate parameter for RollingUpdateStatefulSetStrategyType.
type RollingUpdateStatefulSetStrategy struct {
	// Partition indicates the ordinal at which the StatefulSet should be partitioned
	// for updates. During a rolling update, all pods from ordinal Replicas-1 to
	// Partition are updated. All pods from ordinal Partition-1 to 0 remain untouched.
	// This is helpful in being able to do a canary based deployment. The default value is 0.
	Partition *int32 `json:"partition,omitempty" protobuf:"varint,1,opt,name=partition"`
	// maxUnavailable is the maximum number of pods that can be unavailable during the update.
	// Value can be an absolute number (ex: 5) or a percentage of desired pods (ex: 10%).
	// Absolute number is calculated from percentage by rounding up. This can not be 0.
	// Defaults to 1. This field is alpha-level and is only honored by servers that enable the
	// MaxUnavailableStatefulSet feature. The field applies to all pods in the range 0 to
	// Replicas-1. That means if there is any unavailable pod in the range 0 to Replicas-1, it
	// will be counted towards MaxUnavailable.
	// +optional
	MaxUnavailable *intstr.IntOrString `json:"maxUnavailable,omitempty" protobuf:"varint,2,opt,name=maxUnavailable"`
}

// PersistentVolumeClaimRetentionPolicyType is a string enumeration of the policies that will determine
// when volumes from the VolumeClaimTemplates will be deleted when the controlling StatefulSet is
// deleted or scaled down.
type PersistentVolumeClaimRetentionPolicyType string

const (
	// RetainPersistentVolumeClaimRetentionPolicyType is the default
	// PersistentVolumeClaimRetentionPolicy and specifies that
	// PersistentVolumeClaims associated with StatefulSet VolumeClaimTemplates
	// will not be deleted.
	RetainPersistentVolumeClaimRetentionPolicyType PersistentVolumeClaimRetentionPolicyType = "Retain"
	// RetentionPersistentVolumeClaimRetentionPolicyType specifies that
	// PersistentVolumeClaims associated with StatefulSet VolumeClaimTemplates
	// will be deleted in the scenario specified in
	// StatefulSetPersistentVolumeClaimRetentionPolicy.
	RetentionPersistentVolumeClaimRetentionPolicyType PersistentVolumeClaimRetentionPolicyType = "Delete"
)

// StatefulSetPersistentVolumeClaimRetentionPolicy describes the policy used for PVCs
// created from the StatefulSet VolumeClaimTemplates.
type StatefulSetPersistentVolumeClaimRetentionPolicy struct {
	// whenDeleted specifies what happens to PVCs created from StatefulSet
	// VolumeClaimTemplates when the StatefulSet is deleted. The default policy
	// of `Retain` causes PVCs to not be affected by StatefulSet deletion. The
	// `Delete` policy causes those PVCs to be deleted.
	WhenDeleted PersistentVolumeClaimRetentionPolicyType `json:"whenDeleted,omitempty" protobuf:"bytes,1,opt,name=whenDeleted,casttype=PersistentVolumeClaimRetentionPolicyType"`
	// whenScaled specifies what happens to PVCs created from StatefulSet
	// VolumeClaimTemplates when the StatefulSet is scaled down. The default
	// policy of `Retain` causes PVCs to not be affected by a scaledown. The
	// `Delete` policy causes the associated PVCs for any excess pods above
	// the replica count to be deleted.
	WhenScaled PersistentVolumeClaimRetentionPolicyType `json:"whenScaled,omitempty" protobuf:"bytes,2,opt,name=whenScaled,casttype=PersistentVolumeClaimRetentionPolicyType"`
}

// StatefulSetOrdinals describes the policy used for replica ordinal assignment
// in this StatefulSet.
type StatefulSetOrdinals struct {
	// start is the number representing the first replica's index. It may be used
	// to number replicas from an alternate index (eg: 1-indexed) over the default
	// 0-indexed names, or to orchestrate progressive movement of replicas from
	// one StatefulSet to another.
	// If set, replica indices will be in the range:
	//   [.spec.ordinals.start, .spec.ordinals.start + .spec.replicas).
	// If unset, defaults to 0. Replica indices will be in the range:
	//   [0, .spec.replicas).
	// +optional
	Start int32 `json:"start" protobuf:"varint,1,opt,name=start"`
}

// A StatefulSetSpec is the specification of a StatefulSet.
type StatefulSetSpec struct {
	// replicas is the desired number of replicas of the given Template.
	// These are replicas in the sense that they are instantiations of the
	// same Template, but individual replicas also have a consistent identity.
	// If unspecified, defaults to 1.
	// TODO: Consider a rename of this field.
	// +optional
	Replicas *int32 `json:"replicas,omitempty" protobuf:"varint,1,opt,name=replicas"`

	// selector is a label query over pods that should match the replica count.
	// If empty, defaulted to labels on the pod template.
	// More info: https://kubernetes.io/docs/concepts/overview/working-with-objects/labels/#label-selectors
	// +optional
	Selector *metav1.LabelSelector `json:"selector,omitempty" protobuf:"bytes,2,opt,name=selector"`

	// template is the object that describes the pod that will be created if
	// insufficient replicas are detected. Each pod stamped out by the StatefulSet
	// will fulfill this Template, but have a unique identity from the rest
	// of the StatefulSet. Each pod will be named with the format
	// <statefulsetname>-<podindex>. For example, a pod in a StatefulSet named
	// "web" with index number "3" would be named "web-3".
	Template v1.PodTemplateSpec `json:"template" protobuf:"bytes,3,opt,name=template"`

	// volumeClaimTemplates is a list of claims that pods are allowed to reference.
	// The StatefulSet controller is responsible for mapping network identities to
	// claims in a way that maintains the identity of a pod. Every claim in
	// this list must have at least one matching (by name) volumeMount in one
	// container in the template. A claim in this list takes precedence over
	// any volumes in the template, with the same name.
	// TODO: Define the behavior if a claim already exists with the same name.
	// +optional
	VolumeClaimTemplates []v1.PersistentVolumeClaim `json:"volumeClaimTemplates,omitempty" protobuf:"bytes,4,rep,name=volumeClaimTemplates"`

	// serviceName is the name of the service that governs this StatefulSet.
	// This service must exist before the StatefulSet, and is responsible for
	// the network identity of the set. Pods get DNS/hostnames that follow the
	// pattern: pod-specific-string.serviceName.default.svc.cluster.local
	// where "pod-specific-string" is managed by the StatefulSet controller.
	ServiceName string `json:"serviceName" protobuf:"bytes,5,opt,name=serviceName"`

	// podManagementPolicy controls how pods are created during initial scale up,
	// when replacing pods on nodes, or when scaling down. The default policy is
	// `OrderedReady`, where pods are created in increasing order (pod-0, then
	// pod-1, etc) and the controller will wait until each pod is ready before
	// continuing. When scaling down, the pods are removed in the opposite order.
	// The alternative policy is `Parallel` which will create pods in parallel
	// to match the desired scale without waiting, and on scale down will delete
	// all pods at once.
	// +optional
	PodManagementPolicy PodManagementPolicyType `json:"podManagementPolicy,omitempty" protobuf:"bytes,6,opt,name=podManagementPolicy,casttype=PodManagementPolicyType"`

	// updateStrategy indicates the StatefulSetUpdateStrategy that will be
	// employed to update Pods in the StatefulSet when a revision is made to
	// Template.
	UpdateStrategy StatefulSetUpdateStrategy `json:"updateStrategy,omitempty" protobuf:"bytes,7,opt,name=updateStrategy"`

	// revisionHistoryLimit is the maximum number of revisions that will
	// be maintained in the StatefulSet's revision history. The revision history
	// consists of all revisions not represented by a currently applied
	// StatefulSetSpec version. The default value is 10.
	RevisionHistoryLimit *int32 `json:"revisionHistoryLimit,omitempty" protobuf:"varint,8,opt,name=revisionHistoryLimit"`

	// minReadySeconds is the minimum number of seconds for which a newly created pod should be ready
	// without any of its container crashing for it to be considered available.
	// Defaults to 0 (pod will be considered available as soon as it is ready)
	// +optional
	MinReadySeconds int32 `json:"minReadySeconds,omitempty" protobuf:"varint,9,opt,name=minReadySeconds"`

	// PersistentVolumeClaimRetentionPolicy describes the policy used for PVCs created from
	// the StatefulSet VolumeClaimTemplates. This requires the
	// StatefulSetAutoDeletePVC feature gate to be enabled, which is alpha.
	// +optional
	PersistentVolumeClaimRetentionPolicy *StatefulSetPersistentVolumeClaimRetentionPolicy `json:"persistentVolumeClaimRetentionPolicy,omitempty" protobuf:"bytes,10,opt,name=persistentVolumeClaimRetentionPolicy"`

	// ordinals controls the numbering of replica indices in a StatefulSet. The
	// default ordinals behavior assigns a "0" index to the first replica and
	// increments the index by one for each additional replica requested. Using
	// the ordinals field requires the StatefulSetStartOrdinal feature gate to be
<<<<<<< HEAD
	// enabled, which is alpha.
=======
	// enabled, which is beta.
>>>>>>> 030e4357
	// +optional
	Ordinals *StatefulSetOrdinals `json:"ordinals,omitempty" protobuf:"bytes,11,opt,name=ordinals"`
}

// StatefulSetStatus represents the current state of a StatefulSet.
type StatefulSetStatus struct {
	// observedGeneration is the most recent generation observed for this StatefulSet. It corresponds to the
	// StatefulSet's generation, which is updated on mutation by the API Server.
	// +optional
	ObservedGeneration *int64 `json:"observedGeneration,omitempty" protobuf:"varint,1,opt,name=observedGeneration"`

	// replicas is the number of Pods created by the StatefulSet controller.
	Replicas int32 `json:"replicas" protobuf:"varint,2,opt,name=replicas"`

	// readyReplicas is the number of pods created by this StatefulSet controller with a Ready Condition.
	ReadyReplicas int32 `json:"readyReplicas,omitempty" protobuf:"varint,3,opt,name=readyReplicas"`

	// currentReplicas is the number of Pods created by the StatefulSet controller from the StatefulSet version
	// indicated by currentRevision.
	CurrentReplicas int32 `json:"currentReplicas,omitempty" protobuf:"varint,4,opt,name=currentReplicas"`

	// updatedReplicas is the number of Pods created by the StatefulSet controller from the StatefulSet version
	// indicated by updateRevision.
	UpdatedReplicas int32 `json:"updatedReplicas,omitempty" protobuf:"varint,5,opt,name=updatedReplicas"`

	// currentRevision, if not empty, indicates the version of the StatefulSet used to generate Pods in the
	// sequence [0,currentReplicas).
	CurrentRevision string `json:"currentRevision,omitempty" protobuf:"bytes,6,opt,name=currentRevision"`

	// updateRevision, if not empty, indicates the version of the StatefulSet used to generate Pods in the sequence
	// [replicas-updatedReplicas,replicas)
	UpdateRevision string `json:"updateRevision,omitempty" protobuf:"bytes,7,opt,name=updateRevision"`

	// collisionCount is the count of hash collisions for the StatefulSet. The StatefulSet controller
	// uses this field as a collision avoidance mechanism when it needs to create the name for the
	// newest ControllerRevision.
	// +optional
	CollisionCount *int32 `json:"collisionCount,omitempty" protobuf:"varint,9,opt,name=collisionCount"`

	// conditions represent the latest available observations of a statefulset's current state.
	// +optional
	// +patchMergeKey=type
	// +patchStrategy=merge
	Conditions []StatefulSetCondition `json:"conditions,omitempty" patchStrategy:"merge" patchMergeKey:"type" protobuf:"bytes,10,rep,name=conditions"`

<<<<<<< HEAD
	// Total number of available pods (ready for at least minReadySeconds) targeted by this StatefulSet.
=======
	// availableReplicas is the total number of available pods (ready for at least minReadySeconds) targeted by this StatefulSet.
>>>>>>> 030e4357
	// +optional
	AvailableReplicas int32 `json:"availableReplicas" protobuf:"varint,11,opt,name=availableReplicas"`
}

type StatefulSetConditionType string

// StatefulSetCondition describes the state of a statefulset at a certain point.
type StatefulSetCondition struct {
	// Type of statefulset condition.
	Type StatefulSetConditionType `json:"type" protobuf:"bytes,1,opt,name=type,casttype=StatefulSetConditionType"`
	// Status of the condition, one of True, False, Unknown.
	Status v1.ConditionStatus `json:"status" protobuf:"bytes,2,opt,name=status,casttype=k8s.io/api/core/v1.ConditionStatus"`
	// Last time the condition transitioned from one status to another.
	// +optional
	LastTransitionTime metav1.Time `json:"lastTransitionTime,omitempty" protobuf:"bytes,3,opt,name=lastTransitionTime"`
	// The reason for the condition's last transition.
	// +optional
	Reason string `json:"reason,omitempty" protobuf:"bytes,4,opt,name=reason"`
	// A human readable message indicating details about the transition.
	// +optional
	Message string `json:"message,omitempty" protobuf:"bytes,5,opt,name=message"`
}

// +k8s:deepcopy-gen:interfaces=k8s.io/apimachinery/pkg/runtime.Object
// +k8s:prerelease-lifecycle-gen:introduced=1.5
// +k8s:prerelease-lifecycle-gen:deprecated=1.8
// +k8s:prerelease-lifecycle-gen:removed=1.16
// +k8s:prerelease-lifecycle-gen:replacement=apps,v1,StatefulSetList

// StatefulSetList is a collection of StatefulSets.
type StatefulSetList struct {
	metav1.TypeMeta `json:",inline"`
	// +optional
	metav1.ListMeta `json:"metadata,omitempty" protobuf:"bytes,1,opt,name=metadata"`
	Items           []StatefulSet `json:"items" protobuf:"bytes,2,rep,name=items"`
}

// +genclient
// +k8s:deepcopy-gen:interfaces=k8s.io/apimachinery/pkg/runtime.Object
// +k8s:prerelease-lifecycle-gen:introduced=1.6
// +k8s:prerelease-lifecycle-gen:deprecated=1.8
// +k8s:prerelease-lifecycle-gen:removed=1.16
// +k8s:prerelease-lifecycle-gen:replacement=apps,v1,Deployment

// DEPRECATED - This group version of Deployment is deprecated by apps/v1beta2/Deployment. See the release notes for
// more information.
// Deployment enables declarative updates for Pods and ReplicaSets.
type Deployment struct {
	metav1.TypeMeta `json:",inline"`
	// Standard object metadata.
	// +optional
	metav1.ObjectMeta `json:"metadata,omitempty" protobuf:"bytes,1,opt,name=metadata"`

	// Specification of the desired behavior of the Deployment.
	// +optional
	Spec DeploymentSpec `json:"spec,omitempty" protobuf:"bytes,2,opt,name=spec"`

	// Most recently observed status of the Deployment.
	// +optional
	Status DeploymentStatus `json:"status,omitempty" protobuf:"bytes,3,opt,name=status"`
}

// DeploymentSpec is the specification of the desired behavior of the Deployment.
type DeploymentSpec struct {
	// replicas is the number of desired pods. This is a pointer to distinguish between explicit
	// zero and not specified. Defaults to 1.
	// +optional
	Replicas *int32 `json:"replicas,omitempty" protobuf:"varint,1,opt,name=replicas"`

	// selector is the label selector for pods. Existing ReplicaSets whose pods are
	// selected by this will be the ones affected by this deployment.
	// +optional
	Selector *metav1.LabelSelector `json:"selector,omitempty" protobuf:"bytes,2,opt,name=selector"`

	// Template describes the pods that will be created.
	// The only allowed template.spec.restartPolicy value is "Always".
	Template v1.PodTemplateSpec `json:"template" protobuf:"bytes,3,opt,name=template"`

	// The deployment strategy to use to replace existing pods with new ones.
	// +optional
	// +patchStrategy=retainKeys
	Strategy DeploymentStrategy `json:"strategy,omitempty" patchStrategy:"retainKeys" protobuf:"bytes,4,opt,name=strategy"`

	// minReadySeconds is the minimum number of seconds for which a newly created pod should be ready
	// without any of its container crashing, for it to be considered available.
	// Defaults to 0 (pod will be considered available as soon as it is ready)
	// +optional
	MinReadySeconds int32 `json:"minReadySeconds,omitempty" protobuf:"varint,5,opt,name=minReadySeconds"`

	// revisionHistoryLimit is the number of old ReplicaSets to retain to allow rollback.
	// This is a pointer to distinguish between explicit zero and not specified.
	// Defaults to 2.
	// +optional
	RevisionHistoryLimit *int32 `json:"revisionHistoryLimit,omitempty" protobuf:"varint,6,opt,name=revisionHistoryLimit"`

	// paused indicates that the deployment is paused.
	// +optional
	Paused bool `json:"paused,omitempty" protobuf:"varint,7,opt,name=paused"`

	// DEPRECATED.
	// rollbackTo is the config this deployment is rolling back to. Will be cleared after rollback is done.
	// +optional
	RollbackTo *RollbackConfig `json:"rollbackTo,omitempty" protobuf:"bytes,8,opt,name=rollbackTo"`

	// progressDeadlineSeconds is the maximum time in seconds for a deployment to make progress before it
	// is considered to be failed. The deployment controller will continue to
	// process failed deployments and a condition with a ProgressDeadlineExceeded
	// reason will be surfaced in the deployment status. Note that progress will
	// not be estimated during the time a deployment is paused. Defaults to 600s.
	// +optional
	ProgressDeadlineSeconds *int32 `json:"progressDeadlineSeconds,omitempty" protobuf:"varint,9,opt,name=progressDeadlineSeconds"`
}

// +k8s:deepcopy-gen:interfaces=k8s.io/apimachinery/pkg/runtime.Object
// +k8s:prerelease-lifecycle-gen:introduced=1.6
// +k8s:prerelease-lifecycle-gen:deprecated=1.8
// +k8s:prerelease-lifecycle-gen:removed=1.16
// +k8s:prerelease-lifecycle-gen:replacement=apps,v1,DeploymentRollback

// DEPRECATED.
// DeploymentRollback stores the information required to rollback a deployment.
type DeploymentRollback struct {
	metav1.TypeMeta `json:",inline"`
	// Required: This must match the Name of a deployment.
	Name string `json:"name" protobuf:"bytes,1,opt,name=name"`
	// The annotations to be updated to a deployment
	// +optional
	UpdatedAnnotations map[string]string `json:"updatedAnnotations,omitempty" protobuf:"bytes,2,rep,name=updatedAnnotations"`
	// The config of this deployment rollback.
	RollbackTo RollbackConfig `json:"rollbackTo" protobuf:"bytes,3,opt,name=rollbackTo"`
}

// DEPRECATED.
type RollbackConfig struct {
	// The revision to rollback to. If set to 0, rollback to the last revision.
	// +optional
	Revision int64 `json:"revision,omitempty" protobuf:"varint,1,opt,name=revision"`
}

const (
	// DefaultDeploymentUniqueLabelKey is the default key of the selector that is added
	// to existing ReplicaSets (and label key that is added to its pods) to prevent the existing ReplicaSets
	// to select new pods (and old pods being select by new ReplicaSet).
	DefaultDeploymentUniqueLabelKey string = "pod-template-hash"
)

// DeploymentStrategy describes how to replace existing pods with new ones.
type DeploymentStrategy struct {
	// Type of deployment. Can be "Recreate" or "RollingUpdate". Default is RollingUpdate.
	// +optional
	Type DeploymentStrategyType `json:"type,omitempty" protobuf:"bytes,1,opt,name=type,casttype=DeploymentStrategyType"`

	// Rolling update config params. Present only if DeploymentStrategyType =
	// RollingUpdate.
	//---
	// TODO: Update this to follow our convention for oneOf, whatever we decide it
	// to be.
	// +optional
	RollingUpdate *RollingUpdateDeployment `json:"rollingUpdate,omitempty" protobuf:"bytes,2,opt,name=rollingUpdate"`
}

type DeploymentStrategyType string

const (
	// Kill all existing pods before creating new ones.
	RecreateDeploymentStrategyType DeploymentStrategyType = "Recreate"

	// Replace the old ReplicaSets by new one using rolling update i.e gradually scale down the old ReplicaSets and scale up the new one.
	RollingUpdateDeploymentStrategyType DeploymentStrategyType = "RollingUpdate"
)

// Spec to control the desired behavior of rolling update.
type RollingUpdateDeployment struct {
	// The maximum number of pods that can be unavailable during the update.
	// Value can be an absolute number (ex: 5) or a percentage of desired pods (ex: 10%).
	// Absolute number is calculated from percentage by rounding down.
	// This can not be 0 if MaxSurge is 0.
	// Defaults to 25%.
	// Example: when this is set to 30%, the old ReplicaSet can be scaled down to 70% of desired pods
	// immediately when the rolling update starts. Once new pods are ready, old ReplicaSet
	// can be scaled down further, followed by scaling up the new ReplicaSet, ensuring
	// that the total number of pods available at all times during the update is at
	// least 70% of desired pods.
	// +optional
	MaxUnavailable *intstr.IntOrString `json:"maxUnavailable,omitempty" protobuf:"bytes,1,opt,name=maxUnavailable"`

	// The maximum number of pods that can be scheduled above the desired number of
	// pods.
	// Value can be an absolute number (ex: 5) or a percentage of desired pods (ex: 10%).
	// This can not be 0 if MaxUnavailable is 0.
	// Absolute number is calculated from percentage by rounding up.
	// Defaults to 25%.
	// Example: when this is set to 30%, the new ReplicaSet can be scaled up immediately when
	// the rolling update starts, such that the total number of old and new pods do not exceed
	// 130% of desired pods. Once old pods have been killed,
	// new ReplicaSet can be scaled up further, ensuring that total number of pods running
	// at any time during the update is at most 130% of desired pods.
	// +optional
	MaxSurge *intstr.IntOrString `json:"maxSurge,omitempty" protobuf:"bytes,2,opt,name=maxSurge"`
}

// DeploymentStatus is the most recently observed status of the Deployment.
type DeploymentStatus struct {
	// observedGeneration is the generation observed by the deployment controller.
	// +optional
	ObservedGeneration int64 `json:"observedGeneration,omitempty" protobuf:"varint,1,opt,name=observedGeneration"`

	// replicas is the total number of non-terminated pods targeted by this deployment (their labels match the selector).
	// +optional
	Replicas int32 `json:"replicas,omitempty" protobuf:"varint,2,opt,name=replicas"`

	// updatedReplicas is the total number of non-terminated pods targeted by this deployment that have the desired template spec.
	// +optional
	UpdatedReplicas int32 `json:"updatedReplicas,omitempty" protobuf:"varint,3,opt,name=updatedReplicas"`

	// readyReplicas is the number of pods targeted by this Deployment controller with a Ready Condition.
	// +optional
	ReadyReplicas int32 `json:"readyReplicas,omitempty" protobuf:"varint,7,opt,name=readyReplicas"`

	// Total number of available pods (ready for at least minReadySeconds) targeted by this deployment.
	// +optional
	AvailableReplicas int32 `json:"availableReplicas,omitempty" protobuf:"varint,4,opt,name=availableReplicas"`

	// unavailableReplicas is the total number of unavailable pods targeted by this deployment. This is the total number of
	// pods that are still required for the deployment to have 100% available capacity. They may
	// either be pods that are running but not yet available or pods that still have not been created.
	// +optional
	UnavailableReplicas int32 `json:"unavailableReplicas,omitempty" protobuf:"varint,5,opt,name=unavailableReplicas"`

	// Conditions represent the latest available observations of a deployment's current state.
	// +patchMergeKey=type
	// +patchStrategy=merge
	Conditions []DeploymentCondition `json:"conditions,omitempty" patchStrategy:"merge" patchMergeKey:"type" protobuf:"bytes,6,rep,name=conditions"`

	// collisionCount is the count of hash collisions for the Deployment. The Deployment controller uses this
	// field as a collision avoidance mechanism when it needs to create the name for the
	// newest ReplicaSet.
	// +optional
	CollisionCount *int32 `json:"collisionCount,omitempty" protobuf:"varint,8,opt,name=collisionCount"`
}

type DeploymentConditionType string

// These are valid conditions of a deployment.
const (
	// Available means the deployment is available, ie. at least the minimum available
	// replicas required are up and running for at least minReadySeconds.
	DeploymentAvailable DeploymentConditionType = "Available"
	// Progressing means the deployment is progressing. Progress for a deployment is
	// considered when a new replica set is created or adopted, and when new pods scale
	// up or old pods scale down. Progress is not estimated for paused deployments or
	// when progressDeadlineSeconds is not specified.
	DeploymentProgressing DeploymentConditionType = "Progressing"
	// ReplicaFailure is added in a deployment when one of its pods fails to be created
	// or deleted.
	DeploymentReplicaFailure DeploymentConditionType = "ReplicaFailure"
)

// DeploymentCondition describes the state of a deployment at a certain point.
type DeploymentCondition struct {
	// Type of deployment condition.
	Type DeploymentConditionType `json:"type" protobuf:"bytes,1,opt,name=type,casttype=DeploymentConditionType"`
	// Status of the condition, one of True, False, Unknown.
	Status v1.ConditionStatus `json:"status" protobuf:"bytes,2,opt,name=status,casttype=k8s.io/api/core/v1.ConditionStatus"`
	// The last time this condition was updated.
	LastUpdateTime metav1.Time `json:"lastUpdateTime,omitempty" protobuf:"bytes,6,opt,name=lastUpdateTime"`
	// Last time the condition transitioned from one status to another.
	LastTransitionTime metav1.Time `json:"lastTransitionTime,omitempty" protobuf:"bytes,7,opt,name=lastTransitionTime"`
	// The reason for the condition's last transition.
	Reason string `json:"reason,omitempty" protobuf:"bytes,4,opt,name=reason"`
	// A human readable message indicating details about the transition.
	Message string `json:"message,omitempty" protobuf:"bytes,5,opt,name=message"`
}

// +k8s:deepcopy-gen:interfaces=k8s.io/apimachinery/pkg/runtime.Object
// +k8s:prerelease-lifecycle-gen:introduced=1.6
// +k8s:prerelease-lifecycle-gen:deprecated=1.8
// +k8s:prerelease-lifecycle-gen:removed=1.16
// +k8s:prerelease-lifecycle-gen:replacement=apps,v1,DeploymentList

// DeploymentList is a list of Deployments.
type DeploymentList struct {
	metav1.TypeMeta `json:",inline"`
	// Standard list metadata.
	// +optional
	metav1.ListMeta `json:"metadata,omitempty" protobuf:"bytes,1,opt,name=metadata"`

	// Items is the list of Deployments.
	Items []Deployment `json:"items" protobuf:"bytes,2,rep,name=items"`
}

// +genclient
// +k8s:deepcopy-gen:interfaces=k8s.io/apimachinery/pkg/runtime.Object
// +k8s:prerelease-lifecycle-gen:introduced=1.7
// +k8s:prerelease-lifecycle-gen:deprecated=1.8
// +k8s:prerelease-lifecycle-gen:removed=1.16
// +k8s:prerelease-lifecycle-gen:replacement=apps,v1,ControllerRevision

// DEPRECATED - This group version of ControllerRevision is deprecated by apps/v1beta2/ControllerRevision. See the
// release notes for more information.
// ControllerRevision implements an immutable snapshot of state data. Clients
// are responsible for serializing and deserializing the objects that contain
// their internal state.
// Once a ControllerRevision has been successfully created, it can not be updated.
// The API Server will fail validation of all requests that attempt to mutate
// the Data field. ControllerRevisions may, however, be deleted. Note that, due to its use by both
// the DaemonSet and StatefulSet controllers for update and rollback, this object is beta. However,
// it may be subject to name and representation changes in future releases, and clients should not
// depend on its stability. It is primarily for internal use by controllers.
type ControllerRevision struct {
	metav1.TypeMeta `json:",inline"`
	// Standard object's metadata.
	// More info: https://git.k8s.io/community/contributors/devel/sig-architecture/api-conventions.md#metadata
	// +optional
	metav1.ObjectMeta `json:"metadata,omitempty" protobuf:"bytes,1,opt,name=metadata"`

	// data is the serialized representation of the state.
	Data runtime.RawExtension `json:"data,omitempty" protobuf:"bytes,2,opt,name=data"`

	// revision indicates the revision of the state represented by Data.
	Revision int64 `json:"revision" protobuf:"varint,3,opt,name=revision"`
}

// +k8s:deepcopy-gen:interfaces=k8s.io/apimachinery/pkg/runtime.Object
// +k8s:prerelease-lifecycle-gen:introduced=1.7
// +k8s:prerelease-lifecycle-gen:deprecated=1.8
// +k8s:prerelease-lifecycle-gen:removed=1.16
// +k8s:prerelease-lifecycle-gen:replacement=apps,v1,ControllerRevisionList

// ControllerRevisionList is a resource containing a list of ControllerRevision objects.
type ControllerRevisionList struct {
	metav1.TypeMeta `json:",inline"`

	// More info: https://git.k8s.io/community/contributors/devel/sig-architecture/api-conventions.md#metadata
	// +optional
	metav1.ListMeta `json:"metadata,omitempty" protobuf:"bytes,1,opt,name=metadata"`

	// Items is the list of ControllerRevisions
	Items []ControllerRevision `json:"items" protobuf:"bytes,2,rep,name=items"`
}<|MERGE_RESOLUTION|>--- conflicted
+++ resolved
@@ -298,11 +298,7 @@
 	// default ordinals behavior assigns a "0" index to the first replica and
 	// increments the index by one for each additional replica requested. Using
 	// the ordinals field requires the StatefulSetStartOrdinal feature gate to be
-<<<<<<< HEAD
-	// enabled, which is alpha.
-=======
 	// enabled, which is beta.
->>>>>>> 030e4357
 	// +optional
 	Ordinals *StatefulSetOrdinals `json:"ordinals,omitempty" protobuf:"bytes,11,opt,name=ordinals"`
 }
@@ -348,11 +344,7 @@
 	// +patchStrategy=merge
 	Conditions []StatefulSetCondition `json:"conditions,omitempty" patchStrategy:"merge" patchMergeKey:"type" protobuf:"bytes,10,rep,name=conditions"`
 
-<<<<<<< HEAD
-	// Total number of available pods (ready for at least minReadySeconds) targeted by this StatefulSet.
-=======
 	// availableReplicas is the total number of available pods (ready for at least minReadySeconds) targeted by this StatefulSet.
->>>>>>> 030e4357
 	// +optional
 	AvailableReplicas int32 `json:"availableReplicas" protobuf:"varint,11,opt,name=availableReplicas"`
 }
