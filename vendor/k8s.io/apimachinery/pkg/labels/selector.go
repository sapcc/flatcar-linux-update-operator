/*
Copyright 2014 The Kubernetes Authors.

Licensed under the Apache License, Version 2.0 (the "License");
you may not use this file except in compliance with the License.
You may obtain a copy of the License at

    http://www.apache.org/licenses/LICENSE-2.0

Unless required by applicable law or agreed to in writing, software
distributed under the License is distributed on an "AS IS" BASIS,
WITHOUT WARRANTIES OR CONDITIONS OF ANY KIND, either express or implied.
See the License for the specific language governing permissions and
limitations under the License.
*/

package labels

import (
	"fmt"
	"sort"
	"strconv"
	"strings"

	"k8s.io/apimachinery/pkg/selection"
	"k8s.io/apimachinery/pkg/util/sets"
	"k8s.io/apimachinery/pkg/util/validation"
	"k8s.io/apimachinery/pkg/util/validation/field"
	"k8s.io/klog/v2"
	stringslices "k8s.io/utils/strings/slices"
)

var (
	unaryOperators = []string{
		string(selection.Exists), string(selection.DoesNotExist),
	}
	binaryOperators = []string{
		string(selection.In), string(selection.NotIn),
		string(selection.Equals), string(selection.DoubleEquals), string(selection.NotEquals),
		string(selection.GreaterThan), string(selection.LessThan),
	}
	validRequirementOperators = append(binaryOperators, unaryOperators...)
)

// Requirements is AND of all requirements.
type Requirements []Requirement

// Selector represents a label selector.
type Selector interface {
	// Matches returns true if this selector matches the given set of labels.
	Matches(Labels) bool

	// Empty returns true if this selector does not restrict the selection space.
	Empty() bool

	// String returns a human readable string that represents this selector.
	String() string

	// Add adds requirements to the Selector
	Add(r ...Requirement) Selector

	// Requirements converts this interface into Requirements to expose
	// more detailed selection information.
	// If there are querying parameters, it will return converted requirements and selectable=true.
	// If this selector doesn't want to select anything, it will return selectable=false.
	Requirements() (requirements Requirements, selectable bool)

	// Make a deep copy of the selector.
	DeepCopySelector() Selector

	// RequiresExactMatch allows a caller to introspect whether a given selector
	// requires a single specific label to be set, and if so returns the value it
	// requires.
	RequiresExactMatch(label string) (value string, found bool)
}

// Sharing this saves 1 alloc per use; this is safe because it's immutable.
var sharedEverythingSelector Selector = internalSelector{}

// Everything returns a selector that matches all labels.
func Everything() Selector {
	return sharedEverythingSelector
}

type nothingSelector struct{}

func (n nothingSelector) Matches(_ Labels) bool              { return false }
func (n nothingSelector) Empty() bool                        { return false }
func (n nothingSelector) String() string                     { return "" }
func (n nothingSelector) Add(_ ...Requirement) Selector      { return n }
func (n nothingSelector) Requirements() (Requirements, bool) { return nil, false }
func (n nothingSelector) DeepCopySelector() Selector         { return n }
func (n nothingSelector) RequiresExactMatch(label string) (value string, found bool) {
	return "", false
}

// Sharing this saves 1 alloc per use; this is safe because it's immutable.
var sharedNothingSelector Selector = nothingSelector{}

// Nothing returns a selector that matches no labels
func Nothing() Selector {
	return sharedNothingSelector
}

// NewSelector returns a nil selector
func NewSelector() Selector {
	return internalSelector(nil)
}

type internalSelector []Requirement

func (s internalSelector) DeepCopy() internalSelector {
	if s == nil {
		return nil
	}
	result := make([]Requirement, len(s))
	for i := range s {
		s[i].DeepCopyInto(&result[i])
	}
	return result
}

func (s internalSelector) DeepCopySelector() Selector {
	return s.DeepCopy()
}

// ByKey sorts requirements by key to obtain deterministic parser
type ByKey []Requirement

func (a ByKey) Len() int { return len(a) }

func (a ByKey) Swap(i, j int) { a[i], a[j] = a[j], a[i] }

func (a ByKey) Less(i, j int) bool { return a[i].key < a[j].key }

// Requirement contains values, a key, and an operator that relates the key and values.
// The zero value of Requirement is invalid.
// Requirement implements both set based match and exact match
// Requirement should be initialized via NewRequirement constructor for creating a valid Requirement.
// +k8s:deepcopy-gen=true
type Requirement struct {
	key      string
	operator selection.Operator
	// In huge majority of cases we have at most one value here.
	// It is generally faster to operate on a single-element slice
	// than on a single-element map, so we have a slice here.
	strValues []string
}

// NewRequirement is the constructor for a Requirement.
// If any of these rules is violated, an error is returned:
<<<<<<< HEAD
// (1) The operator can only be In, NotIn, Equals, DoubleEquals, Gt, Lt, NotEquals, Exists, or DoesNotExist.
// (2) If the operator is In or NotIn, the values set must be non-empty.
// (3) If the operator is Equals, DoubleEquals, or NotEquals, the values set must contain one value.
// (4) If the operator is Exists or DoesNotExist, the value set must be empty.
// (5) If the operator is Gt or Lt, the values set must contain only one value, which will be interpreted as an integer.
// (6) The key is invalid due to its length, or sequence
//
//	of characters. See validateLabelKey for more details.
=======
//  1. The operator can only be In, NotIn, Equals, DoubleEquals, Gt, Lt, NotEquals, Exists, or DoesNotExist.
//  2. If the operator is In or NotIn, the values set must be non-empty.
//  3. If the operator is Equals, DoubleEquals, or NotEquals, the values set must contain one value.
//  4. If the operator is Exists or DoesNotExist, the value set must be empty.
//  5. If the operator is Gt or Lt, the values set must contain only one value, which will be interpreted as an integer.
//  6. The key is invalid due to its length, or sequence of characters. See validateLabelKey for more details.
>>>>>>> 030e4357
//
// The empty string is a valid value in the input values set.
// Returned error, if not nil, is guaranteed to be an aggregated field.ErrorList
func NewRequirement(key string, op selection.Operator, vals []string, opts ...field.PathOption) (*Requirement, error) {
	var allErrs field.ErrorList
	path := field.ToPath(opts...)
	if err := validateLabelKey(key, path.Child("key")); err != nil {
		allErrs = append(allErrs, err)
	}

	valuePath := path.Child("values")
	switch op {
	case selection.In, selection.NotIn:
		if len(vals) == 0 {
			allErrs = append(allErrs, field.Invalid(valuePath, vals, "for 'in', 'notin' operators, values set can't be empty"))
		}
	case selection.Equals, selection.DoubleEquals, selection.NotEquals:
		if len(vals) != 1 {
			allErrs = append(allErrs, field.Invalid(valuePath, vals, "exact-match compatibility requires one single value"))
		}
	case selection.Exists, selection.DoesNotExist:
		if len(vals) != 0 {
			allErrs = append(allErrs, field.Invalid(valuePath, vals, "values set must be empty for exists and does not exist"))
		}
	case selection.GreaterThan, selection.LessThan:
		if len(vals) != 1 {
			allErrs = append(allErrs, field.Invalid(valuePath, vals, "for 'Gt', 'Lt' operators, exactly one value is required"))
		}
		for i := range vals {
			if _, err := strconv.ParseInt(vals[i], 10, 64); err != nil {
				allErrs = append(allErrs, field.Invalid(valuePath.Index(i), vals[i], "for 'Gt', 'Lt' operators, the value must be an integer"))
			}
		}
	default:
		allErrs = append(allErrs, field.NotSupported(path.Child("operator"), op, validRequirementOperators))
	}

	for i := range vals {
		if err := validateLabelValue(key, vals[i], valuePath.Index(i)); err != nil {
			allErrs = append(allErrs, err)
		}
	}
	return &Requirement{key: key, operator: op, strValues: vals}, allErrs.ToAggregate()
}

func (r *Requirement) hasValue(value string) bool {
	for i := range r.strValues {
		if r.strValues[i] == value {
			return true
		}
	}
	return false
}

// Matches returns true if the Requirement matches the input Labels.
// There is a match in the following cases:
<<<<<<< HEAD
// (1) The operator is Exists and Labels has the Requirement's key.
// (2) The operator is In, Labels has the Requirement's key and Labels'
//
//	value for that key is in Requirement's value set.
//
// (3) The operator is NotIn, Labels has the Requirement's key and
//
//	Labels' value for that key is not in Requirement's value set.
//
// (4) The operator is DoesNotExist or NotIn and Labels does not have the
//
//	Requirement's key.
//
// (5) The operator is GreaterThanOperator or LessThanOperator, and Labels has
//
//	the Requirement's key and the corresponding value satisfies mathematical inequality.
=======
//  1. The operator is Exists and Labels has the Requirement's key.
//  2. The operator is In, Labels has the Requirement's key and Labels'
//     value for that key is in Requirement's value set.
//  3. The operator is NotIn, Labels has the Requirement's key and
//     Labels' value for that key is not in Requirement's value set.
//  4. The operator is DoesNotExist or NotIn and Labels does not have the
//     Requirement's key.
//  5. The operator is GreaterThanOperator or LessThanOperator, and Labels has
//     the Requirement's key and the corresponding value satisfies mathematical inequality.
>>>>>>> 030e4357
func (r *Requirement) Matches(ls Labels) bool {
	switch r.operator {
	case selection.In, selection.Equals, selection.DoubleEquals:
		if !ls.Has(r.key) {
			return false
		}
		return r.hasValue(ls.Get(r.key))
	case selection.NotIn, selection.NotEquals:
		if !ls.Has(r.key) {
			return true
		}
		return !r.hasValue(ls.Get(r.key))
	case selection.Exists:
		return ls.Has(r.key)
	case selection.DoesNotExist:
		return !ls.Has(r.key)
	case selection.GreaterThan, selection.LessThan:
		if !ls.Has(r.key) {
			return false
		}
		lsValue, err := strconv.ParseInt(ls.Get(r.key), 10, 64)
		if err != nil {
			klog.V(10).Infof("ParseInt failed for value %+v in label %+v, %+v", ls.Get(r.key), ls, err)
			return false
		}

		// There should be only one strValue in r.strValues, and can be converted to an integer.
		if len(r.strValues) != 1 {
			klog.V(10).Infof("Invalid values count %+v of requirement %#v, for 'Gt', 'Lt' operators, exactly one value is required", len(r.strValues), r)
			return false
		}

		var rValue int64
		for i := range r.strValues {
			rValue, err = strconv.ParseInt(r.strValues[i], 10, 64)
			if err != nil {
				klog.V(10).Infof("ParseInt failed for value %+v in requirement %#v, for 'Gt', 'Lt' operators, the value must be an integer", r.strValues[i], r)
				return false
			}
		}
		return (r.operator == selection.GreaterThan && lsValue > rValue) || (r.operator == selection.LessThan && lsValue < rValue)
	default:
		return false
	}
}

// Key returns requirement key
func (r *Requirement) Key() string {
	return r.key
}

// Operator returns requirement operator
func (r *Requirement) Operator() selection.Operator {
	return r.operator
}

// Values returns requirement values
func (r *Requirement) Values() sets.String {
	ret := sets.String{}
	for i := range r.strValues {
		ret.Insert(r.strValues[i])
	}
	return ret
}

// Equal checks the equality of requirement.
func (r Requirement) Equal(x Requirement) bool {
	if r.key != x.key {
		return false
	}
	if r.operator != x.operator {
		return false
	}
	return stringslices.Equal(r.strValues, x.strValues)
}

// Empty returns true if the internalSelector doesn't restrict selection space
func (s internalSelector) Empty() bool {
	if s == nil {
		return true
	}
	return len(s) == 0
}

// String returns a human-readable string that represents this
// Requirement. If called on an invalid Requirement, an error is
// returned. See NewRequirement for creating a valid Requirement.
func (r *Requirement) String() string {
	var sb strings.Builder
	sb.Grow(
		// length of r.key
		len(r.key) +
			// length of 'r.operator' + 2 spaces for the worst case ('in' and 'notin')
			len(r.operator) + 2 +
			// length of 'r.strValues' slice times. Heuristically 5 chars per word
			+5*len(r.strValues))
	if r.operator == selection.DoesNotExist {
		sb.WriteString("!")
	}
	sb.WriteString(r.key)

	switch r.operator {
	case selection.Equals:
		sb.WriteString("=")
	case selection.DoubleEquals:
		sb.WriteString("==")
	case selection.NotEquals:
		sb.WriteString("!=")
	case selection.In:
		sb.WriteString(" in ")
	case selection.NotIn:
		sb.WriteString(" notin ")
	case selection.GreaterThan:
		sb.WriteString(">")
	case selection.LessThan:
		sb.WriteString("<")
	case selection.Exists, selection.DoesNotExist:
		return sb.String()
	}

	switch r.operator {
	case selection.In, selection.NotIn:
		sb.WriteString("(")
	}
	if len(r.strValues) == 1 {
		sb.WriteString(r.strValues[0])
	} else { // only > 1 since == 0 prohibited by NewRequirement
		// normalizes value order on output, without mutating the in-memory selector representation
		// also avoids normalization when it is not required, and ensures we do not mutate shared data
		sb.WriteString(strings.Join(safeSort(r.strValues), ","))
	}

	switch r.operator {
	case selection.In, selection.NotIn:
		sb.WriteString(")")
	}
	return sb.String()
}

// safeSort sorts input strings without modification
func safeSort(in []string) []string {
	if sort.StringsAreSorted(in) {
		return in
	}
	out := make([]string, len(in))
	copy(out, in)
	sort.Strings(out)
	return out
}

// Add adds requirements to the selector. It copies the current selector returning a new one
func (s internalSelector) Add(reqs ...Requirement) Selector {
	ret := make(internalSelector, 0, len(s)+len(reqs))
	ret = append(ret, s...)
	ret = append(ret, reqs...)
	sort.Sort(ByKey(ret))
	return ret
}

// Matches for a internalSelector returns true if all
// its Requirements match the input Labels. If any
// Requirement does not match, false is returned.
func (s internalSelector) Matches(l Labels) bool {
	for ix := range s {
		if matches := s[ix].Matches(l); !matches {
			return false
		}
	}
	return true
}

func (s internalSelector) Requirements() (Requirements, bool) { return Requirements(s), true }

// String returns a comma-separated string of all
// the internalSelector Requirements' human-readable strings.
func (s internalSelector) String() string {
	var reqs []string
	for ix := range s {
		reqs = append(reqs, s[ix].String())
	}
	return strings.Join(reqs, ",")
}

// RequiresExactMatch introspects whether a given selector requires a single specific field
// to be set, and if so returns the value it requires.
func (s internalSelector) RequiresExactMatch(label string) (value string, found bool) {
	for ix := range s {
		if s[ix].key == label {
			switch s[ix].operator {
			case selection.Equals, selection.DoubleEquals, selection.In:
				if len(s[ix].strValues) == 1 {
					return s[ix].strValues[0], true
				}
			}
			return "", false
		}
	}
	return "", false
}

// Token represents constant definition for lexer token
type Token int

const (
	// ErrorToken represents scan error
	ErrorToken Token = iota
	// EndOfStringToken represents end of string
	EndOfStringToken
	// ClosedParToken represents close parenthesis
	ClosedParToken
	// CommaToken represents the comma
	CommaToken
	// DoesNotExistToken represents logic not
	DoesNotExistToken
	// DoubleEqualsToken represents double equals
	DoubleEqualsToken
	// EqualsToken represents equal
	EqualsToken
	// GreaterThanToken represents greater than
	GreaterThanToken
	// IdentifierToken represents identifier, e.g. keys and values
	IdentifierToken
	// InToken represents in
	InToken
	// LessThanToken represents less than
	LessThanToken
	// NotEqualsToken represents not equal
	NotEqualsToken
	// NotInToken represents not in
	NotInToken
	// OpenParToken represents open parenthesis
	OpenParToken
)

// string2token contains the mapping between lexer Token and token literal
// (except IdentifierToken, EndOfStringToken and ErrorToken since it makes no sense)
var string2token = map[string]Token{
	")":     ClosedParToken,
	",":     CommaToken,
	"!":     DoesNotExistToken,
	"==":    DoubleEqualsToken,
	"=":     EqualsToken,
	">":     GreaterThanToken,
	"in":    InToken,
	"<":     LessThanToken,
	"!=":    NotEqualsToken,
	"notin": NotInToken,
	"(":     OpenParToken,
}

// ScannedItem contains the Token and the literal produced by the lexer.
type ScannedItem struct {
	tok     Token
	literal string
}

// isWhitespace returns true if the rune is a space, tab, or newline.
func isWhitespace(ch byte) bool {
	return ch == ' ' || ch == '\t' || ch == '\r' || ch == '\n'
}

// isSpecialSymbol detects if the character ch can be an operator
func isSpecialSymbol(ch byte) bool {
	switch ch {
	case '=', '!', '(', ')', ',', '>', '<':
		return true
	}
	return false
}

// Lexer represents the Lexer struct for label selector.
// It contains necessary informationt to tokenize the input string
type Lexer struct {
	// s stores the string to be tokenized
	s string
	// pos is the position currently tokenized
	pos int
}

// read returns the character currently lexed
// increment the position and check the buffer overflow
func (l *Lexer) read() (b byte) {
	b = 0
	if l.pos < len(l.s) {
		b = l.s[l.pos]
		l.pos++
	}
	return b
}

// unread 'undoes' the last read character
func (l *Lexer) unread() {
	l.pos--
}

// scanIDOrKeyword scans string to recognize literal token (for example 'in') or an identifier.
func (l *Lexer) scanIDOrKeyword() (tok Token, lit string) {
	var buffer []byte
IdentifierLoop:
	for {
		switch ch := l.read(); {
		case ch == 0:
			break IdentifierLoop
		case isSpecialSymbol(ch) || isWhitespace(ch):
			l.unread()
			break IdentifierLoop
		default:
			buffer = append(buffer, ch)
		}
	}
	s := string(buffer)
	if val, ok := string2token[s]; ok { // is a literal token?
		return val, s
	}
	return IdentifierToken, s // otherwise is an identifier
}

// scanSpecialSymbol scans string starting with special symbol.
// special symbol identify non literal operators. "!=", "==", "="
func (l *Lexer) scanSpecialSymbol() (Token, string) {
	lastScannedItem := ScannedItem{}
	var buffer []byte
SpecialSymbolLoop:
	for {
		switch ch := l.read(); {
		case ch == 0:
			break SpecialSymbolLoop
		case isSpecialSymbol(ch):
			buffer = append(buffer, ch)
			if token, ok := string2token[string(buffer)]; ok {
				lastScannedItem = ScannedItem{tok: token, literal: string(buffer)}
			} else if lastScannedItem.tok != 0 {
				l.unread()
				break SpecialSymbolLoop
			}
		default:
			l.unread()
			break SpecialSymbolLoop
		}
	}
	if lastScannedItem.tok == 0 {
		return ErrorToken, fmt.Sprintf("error expected: keyword found '%s'", buffer)
	}
	return lastScannedItem.tok, lastScannedItem.literal
}

// skipWhiteSpaces consumes all blank characters
// returning the first non blank character
func (l *Lexer) skipWhiteSpaces(ch byte) byte {
	for {
		if !isWhitespace(ch) {
			return ch
		}
		ch = l.read()
	}
}

// Lex returns a pair of Token and the literal
// literal is meaningfull only for IdentifierToken token
func (l *Lexer) Lex() (tok Token, lit string) {
	switch ch := l.skipWhiteSpaces(l.read()); {
	case ch == 0:
		return EndOfStringToken, ""
	case isSpecialSymbol(ch):
		l.unread()
		return l.scanSpecialSymbol()
	default:
		l.unread()
		return l.scanIDOrKeyword()
	}
}

// Parser data structure contains the label selector parser data structure
type Parser struct {
	l            *Lexer
	scannedItems []ScannedItem
	position     int
	path         *field.Path
}

// ParserContext represents context during parsing:
// some literal for example 'in' and 'notin' can be
// recognized as operator for example 'x in (a)' but
// it can be recognized as value for example 'value in (in)'
type ParserContext int

const (
	// KeyAndOperator represents key and operator
	KeyAndOperator ParserContext = iota
	// Values represents values
	Values
)

// lookahead func returns the current token and string. No increment of current position
func (p *Parser) lookahead(context ParserContext) (Token, string) {
	tok, lit := p.scannedItems[p.position].tok, p.scannedItems[p.position].literal
	if context == Values {
		switch tok {
		case InToken, NotInToken:
			tok = IdentifierToken
		}
	}
	return tok, lit
}

// consume returns current token and string. Increments the position
func (p *Parser) consume(context ParserContext) (Token, string) {
	p.position++
	tok, lit := p.scannedItems[p.position-1].tok, p.scannedItems[p.position-1].literal
	if context == Values {
		switch tok {
		case InToken, NotInToken:
			tok = IdentifierToken
		}
	}
	return tok, lit
}

// scan runs through the input string and stores the ScannedItem in an array
// Parser can now lookahead and consume the tokens
func (p *Parser) scan() {
	for {
		token, literal := p.l.Lex()
		p.scannedItems = append(p.scannedItems, ScannedItem{token, literal})
		if token == EndOfStringToken {
			break
		}
	}
}

// parse runs the left recursive descending algorithm
// on input string. It returns a list of Requirement objects.
func (p *Parser) parse() (internalSelector, error) {
	p.scan() // init scannedItems

	var requirements internalSelector
	for {
		tok, lit := p.lookahead(Values)
		switch tok {
		case IdentifierToken, DoesNotExistToken:
			r, err := p.parseRequirement()
			if err != nil {
				return nil, fmt.Errorf("unable to parse requirement: %v", err)
			}
			requirements = append(requirements, *r)
			t, l := p.consume(Values)
			switch t {
			case EndOfStringToken:
				return requirements, nil
			case CommaToken:
				t2, l2 := p.lookahead(Values)
				if t2 != IdentifierToken && t2 != DoesNotExistToken {
					return nil, fmt.Errorf("found '%s', expected: identifier after ','", l2)
				}
			default:
				return nil, fmt.Errorf("found '%s', expected: ',' or 'end of string'", l)
			}
		case EndOfStringToken:
			return requirements, nil
		default:
			return nil, fmt.Errorf("found '%s', expected: !, identifier, or 'end of string'", lit)
		}
	}
}

func (p *Parser) parseRequirement() (*Requirement, error) {
	key, operator, err := p.parseKeyAndInferOperator()
	if err != nil {
		return nil, err
	}
	if operator == selection.Exists || operator == selection.DoesNotExist { // operator found lookahead set checked
		return NewRequirement(key, operator, []string{}, field.WithPath(p.path))
	}
	operator, err = p.parseOperator()
	if err != nil {
		return nil, err
	}
	var values sets.String
	switch operator {
	case selection.In, selection.NotIn:
		values, err = p.parseValues()
	case selection.Equals, selection.DoubleEquals, selection.NotEquals, selection.GreaterThan, selection.LessThan:
		values, err = p.parseExactValue()
	}
	if err != nil {
		return nil, err
	}
	return NewRequirement(key, operator, values.List(), field.WithPath(p.path))

}

// parseKeyAndInferOperator parses literals.
// in case of no operator '!, in, notin, ==, =, !=' are found
// the 'exists' operator is inferred
func (p *Parser) parseKeyAndInferOperator() (string, selection.Operator, error) {
	var operator selection.Operator
	tok, literal := p.consume(Values)
	if tok == DoesNotExistToken {
		operator = selection.DoesNotExist
		tok, literal = p.consume(Values)
	}
	if tok != IdentifierToken {
		err := fmt.Errorf("found '%s', expected: identifier", literal)
		return "", "", err
	}
	if err := validateLabelKey(literal, p.path); err != nil {
		return "", "", err
	}
	if t, _ := p.lookahead(Values); t == EndOfStringToken || t == CommaToken {
		if operator != selection.DoesNotExist {
			operator = selection.Exists
		}
	}
	return literal, operator, nil
}

// parseOperator returns operator and eventually matchType
// matchType can be exact
func (p *Parser) parseOperator() (op selection.Operator, err error) {
	tok, lit := p.consume(KeyAndOperator)
	switch tok {
	// DoesNotExistToken shouldn't be here because it's a unary operator, not a binary operator
	case InToken:
		op = selection.In
	case EqualsToken:
		op = selection.Equals
	case DoubleEqualsToken:
		op = selection.DoubleEquals
	case GreaterThanToken:
		op = selection.GreaterThan
	case LessThanToken:
		op = selection.LessThan
	case NotInToken:
		op = selection.NotIn
	case NotEqualsToken:
		op = selection.NotEquals
	default:
		return "", fmt.Errorf("found '%s', expected: %v", lit, strings.Join(binaryOperators, ", "))
	}
	return op, nil
}

// parseValues parses the values for set based matching (x,y,z)
func (p *Parser) parseValues() (sets.String, error) {
	tok, lit := p.consume(Values)
	if tok != OpenParToken {
		return nil, fmt.Errorf("found '%s' expected: '('", lit)
	}
	tok, lit = p.lookahead(Values)
	switch tok {
	case IdentifierToken, CommaToken:
		s, err := p.parseIdentifiersList() // handles general cases
		if err != nil {
			return s, err
		}
		if tok, _ = p.consume(Values); tok != ClosedParToken {
			return nil, fmt.Errorf("found '%s', expected: ')'", lit)
		}
		return s, nil
	case ClosedParToken: // handles "()"
		p.consume(Values)
		return sets.NewString(""), nil
	default:
		return nil, fmt.Errorf("found '%s', expected: ',', ')' or identifier", lit)
	}
}

// parseIdentifiersList parses a (possibly empty) list of
// of comma separated (possibly empty) identifiers
func (p *Parser) parseIdentifiersList() (sets.String, error) {
	s := sets.NewString()
	for {
		tok, lit := p.consume(Values)
		switch tok {
		case IdentifierToken:
			s.Insert(lit)
			tok2, lit2 := p.lookahead(Values)
			switch tok2 {
			case CommaToken:
				continue
			case ClosedParToken:
				return s, nil
			default:
				return nil, fmt.Errorf("found '%s', expected: ',' or ')'", lit2)
			}
		case CommaToken: // handled here since we can have "(,"
			if s.Len() == 0 {
				s.Insert("") // to handle (,
			}
			tok2, _ := p.lookahead(Values)
			if tok2 == ClosedParToken {
				s.Insert("") // to handle ,)  Double "" removed by StringSet
				return s, nil
			}
			if tok2 == CommaToken {
				p.consume(Values)
				s.Insert("") // to handle ,, Double "" removed by StringSet
			}
		default: // it can be operator
			return s, fmt.Errorf("found '%s', expected: ',', or identifier", lit)
		}
	}
}

// parseExactValue parses the only value for exact match style
func (p *Parser) parseExactValue() (sets.String, error) {
	s := sets.NewString()
	tok, _ := p.lookahead(Values)
	if tok == EndOfStringToken || tok == CommaToken {
		s.Insert("")
		return s, nil
	}
	tok, lit := p.consume(Values)
	if tok == IdentifierToken {
		s.Insert(lit)
		return s, nil
	}
	return nil, fmt.Errorf("found '%s', expected: identifier", lit)
}

// Parse takes a string representing a selector and returns a selector
// object, or an error. This parsing function differs from ParseSelector
// as they parse different selectors with different syntaxes.
// The input will cause an error if it does not follow this form:
//
//	<selector-syntax>         ::= <requirement> | <requirement> "," <selector-syntax>
//	<requirement>             ::= [!] KEY [ <set-based-restriction> | <exact-match-restriction> ]
//	<set-based-restriction>   ::= "" | <inclusion-exclusion> <value-set>
//	<inclusion-exclusion>     ::= <inclusion> | <exclusion>
//	<exclusion>               ::= "notin"
//	<inclusion>               ::= "in"
//	<value-set>               ::= "(" <values> ")"
//	<values>                  ::= VALUE | VALUE "," <values>
//	<exact-match-restriction> ::= ["="|"=="|"!="] VALUE
//
// KEY is a sequence of one or more characters following [ DNS_SUBDOMAIN "/" ] DNS_LABEL. Max length is 63 characters.
// VALUE is a sequence of zero or more characters "([A-Za-z0-9_-\.])". Max length is 63 characters.
// Delimiter is white space: (' ', '\t')
// Example of valid syntax:
<<<<<<< HEAD
//
//	"x in (foo,,baz),y,z notin ()"
//
// Note:
//
//	(1) Inclusion - " in " - denotes that the KEY exists and is equal to any of the
//	    VALUEs in its requirement
//	(2) Exclusion - " notin " - denotes that the KEY is not equal to any
//	    of the VALUEs in its requirement or does not exist
//	(3) The empty string is a valid VALUE
//	(4) A requirement with just a KEY - as in "y" above - denotes that
//	    the KEY exists and can be any VALUE.
//	(5) A requirement with just !KEY requires that the KEY not exist.
=======
//
//	"x in (foo,,baz),y,z notin ()"
//
// Note:
//  1. Inclusion - " in " - denotes that the KEY exists and is equal to any of the
//     VALUEs in its requirement
//  2. Exclusion - " notin " - denotes that the KEY is not equal to any
//     of the VALUEs in its requirement or does not exist
//  3. The empty string is a valid VALUE
//  4. A requirement with just a KEY - as in "y" above - denotes that
//     the KEY exists and can be any VALUE.
//  5. A requirement with just !KEY requires that the KEY not exist.
>>>>>>> 030e4357
func Parse(selector string, opts ...field.PathOption) (Selector, error) {
	parsedSelector, err := parse(selector, field.ToPath(opts...))
	if err == nil {
		return parsedSelector, nil
	}
	return nil, err
}

// parse parses the string representation of the selector and returns the internalSelector struct.
// The callers of this method can then decide how to return the internalSelector struct to their
// callers. This function has two callers now, one returns a Selector interface and the other
// returns a list of requirements.
func parse(selector string, path *field.Path) (internalSelector, error) {
	p := &Parser{l: &Lexer{s: selector, pos: 0}, path: path}
	items, err := p.parse()
	if err != nil {
		return nil, err
	}
	sort.Sort(ByKey(items)) // sort to grant determistic parsing
	return internalSelector(items), err
}

func validateLabelKey(k string, path *field.Path) *field.Error {
	if errs := validation.IsQualifiedName(k); len(errs) != 0 {
		return field.Invalid(path, k, strings.Join(errs, "; "))
	}
	return nil
}

func validateLabelValue(k, v string, path *field.Path) *field.Error {
	if errs := validation.IsValidLabelValue(v); len(errs) != 0 {
		return field.Invalid(path.Key(k), v, strings.Join(errs, "; "))
	}
	return nil
}

// SelectorFromSet returns a Selector which will match exactly the given Set. A
// nil and empty Sets are considered equivalent to Everything().
// It does not perform any validation, which means the server will reject
// the request if the Set contains invalid values.
func SelectorFromSet(ls Set) Selector {
	return SelectorFromValidatedSet(ls)
}

// ValidatedSelectorFromSet returns a Selector which will match exactly the given Set. A
// nil and empty Sets are considered equivalent to Everything().
// The Set is validated client-side, which allows to catch errors early.
func ValidatedSelectorFromSet(ls Set) (Selector, error) {
	if ls == nil || len(ls) == 0 {
		return internalSelector{}, nil
	}
	requirements := make([]Requirement, 0, len(ls))
	for label, value := range ls {
		r, err := NewRequirement(label, selection.Equals, []string{value})
		if err != nil {
			return nil, err
		}
		requirements = append(requirements, *r)
	}
	// sort to have deterministic string representation
	sort.Sort(ByKey(requirements))
	return internalSelector(requirements), nil
}

// SelectorFromValidatedSet returns a Selector which will match exactly the given Set.
// A nil and empty Sets are considered equivalent to Everything().
// It assumes that Set is already validated and doesn't do any validation.
// Note: this method copies the Set; if the Set is immutable, consider wrapping it with ValidatedSetSelector
// instead, which does not copy.
func SelectorFromValidatedSet(ls Set) Selector {
	if ls == nil || len(ls) == 0 {
		return internalSelector{}
	}
	requirements := make([]Requirement, 0, len(ls))
	for label, value := range ls {
		requirements = append(requirements, Requirement{key: label, operator: selection.Equals, strValues: []string{value}})
	}
	// sort to have deterministic string representation
	sort.Sort(ByKey(requirements))
	return internalSelector(requirements)
}

// ParseToRequirements takes a string representing a selector and returns a list of
// requirements. This function is suitable for those callers that perform additional
// processing on selector requirements.
// See the documentation for Parse() function for more details.
// TODO: Consider exporting the internalSelector type instead.
func ParseToRequirements(selector string, opts ...field.PathOption) ([]Requirement, error) {
	return parse(selector, field.ToPath(opts...))
}

// ValidatedSetSelector wraps a Set, allowing it to implement the Selector interface. Unlike
// Set.AsSelectorPreValidated (which copies the input Set), this type simply wraps the underlying
// Set. As a result, it is substantially more efficient. A nil and empty Sets are considered
// equivalent to Everything().
//
// Callers MUST ensure the underlying Set is not mutated, and that it is already validated. If these
// constraints are not met, Set.AsValidatedSelector should be preferred
//
// None of the Selector methods mutate the underlying Set, but Add() and Requirements() convert to
// the less optimized version.
type ValidatedSetSelector Set

func (s ValidatedSetSelector) Matches(labels Labels) bool {
	for k, v := range s {
		if !labels.Has(k) || v != labels.Get(k) {
			return false
		}
	}
	return true
}

func (s ValidatedSetSelector) Empty() bool {
	return len(s) == 0
}

func (s ValidatedSetSelector) String() string {
	keys := make([]string, 0, len(s))
	for k := range s {
		keys = append(keys, k)
	}
	// Ensure deterministic output
	sort.Strings(keys)
	b := strings.Builder{}
	for i, key := range keys {
		v := s[key]
		b.Grow(len(key) + 2 + len(v))
		if i != 0 {
			b.WriteString(",")
		}
		b.WriteString(key)
		b.WriteString("=")
		b.WriteString(v)
	}
	return b.String()
}

func (s ValidatedSetSelector) Add(r ...Requirement) Selector {
	return s.toFullSelector().Add(r...)
}

func (s ValidatedSetSelector) Requirements() (requirements Requirements, selectable bool) {
	return s.toFullSelector().Requirements()
}

func (s ValidatedSetSelector) DeepCopySelector() Selector {
	res := make(ValidatedSetSelector, len(s))
	for k, v := range s {
		res[k] = v
	}
	return res
}

func (s ValidatedSetSelector) RequiresExactMatch(label string) (value string, found bool) {
	v, f := s[label]
	return v, f
}

func (s ValidatedSetSelector) toFullSelector() Selector {
	return SelectorFromValidatedSet(Set(s))
}

var _ Selector = ValidatedSetSelector{}<|MERGE_RESOLUTION|>--- conflicted
+++ resolved
@@ -149,23 +149,12 @@
 
 // NewRequirement is the constructor for a Requirement.
 // If any of these rules is violated, an error is returned:
-<<<<<<< HEAD
-// (1) The operator can only be In, NotIn, Equals, DoubleEquals, Gt, Lt, NotEquals, Exists, or DoesNotExist.
-// (2) If the operator is In or NotIn, the values set must be non-empty.
-// (3) If the operator is Equals, DoubleEquals, or NotEquals, the values set must contain one value.
-// (4) If the operator is Exists or DoesNotExist, the value set must be empty.
-// (5) If the operator is Gt or Lt, the values set must contain only one value, which will be interpreted as an integer.
-// (6) The key is invalid due to its length, or sequence
-//
-//	of characters. See validateLabelKey for more details.
-=======
 //  1. The operator can only be In, NotIn, Equals, DoubleEquals, Gt, Lt, NotEquals, Exists, or DoesNotExist.
 //  2. If the operator is In or NotIn, the values set must be non-empty.
 //  3. If the operator is Equals, DoubleEquals, or NotEquals, the values set must contain one value.
 //  4. If the operator is Exists or DoesNotExist, the value set must be empty.
 //  5. If the operator is Gt or Lt, the values set must contain only one value, which will be interpreted as an integer.
 //  6. The key is invalid due to its length, or sequence of characters. See validateLabelKey for more details.
->>>>>>> 030e4357
 //
 // The empty string is a valid value in the input values set.
 // Returned error, if not nil, is guaranteed to be an aggregated field.ErrorList
@@ -222,24 +211,6 @@
 
 // Matches returns true if the Requirement matches the input Labels.
 // There is a match in the following cases:
-<<<<<<< HEAD
-// (1) The operator is Exists and Labels has the Requirement's key.
-// (2) The operator is In, Labels has the Requirement's key and Labels'
-//
-//	value for that key is in Requirement's value set.
-//
-// (3) The operator is NotIn, Labels has the Requirement's key and
-//
-//	Labels' value for that key is not in Requirement's value set.
-//
-// (4) The operator is DoesNotExist or NotIn and Labels does not have the
-//
-//	Requirement's key.
-//
-// (5) The operator is GreaterThanOperator or LessThanOperator, and Labels has
-//
-//	the Requirement's key and the corresponding value satisfies mathematical inequality.
-=======
 //  1. The operator is Exists and Labels has the Requirement's key.
 //  2. The operator is In, Labels has the Requirement's key and Labels'
 //     value for that key is in Requirement's value set.
@@ -249,7 +220,6 @@
 //     Requirement's key.
 //  5. The operator is GreaterThanOperator or LessThanOperator, and Labels has
 //     the Requirement's key and the corresponding value satisfies mathematical inequality.
->>>>>>> 030e4357
 func (r *Requirement) Matches(ls Labels) bool {
 	switch r.operator {
 	case selection.In, selection.Equals, selection.DoubleEquals:
@@ -889,21 +859,6 @@
 // VALUE is a sequence of zero or more characters "([A-Za-z0-9_-\.])". Max length is 63 characters.
 // Delimiter is white space: (' ', '\t')
 // Example of valid syntax:
-<<<<<<< HEAD
-//
-//	"x in (foo,,baz),y,z notin ()"
-//
-// Note:
-//
-//	(1) Inclusion - " in " - denotes that the KEY exists and is equal to any of the
-//	    VALUEs in its requirement
-//	(2) Exclusion - " notin " - denotes that the KEY is not equal to any
-//	    of the VALUEs in its requirement or does not exist
-//	(3) The empty string is a valid VALUE
-//	(4) A requirement with just a KEY - as in "y" above - denotes that
-//	    the KEY exists and can be any VALUE.
-//	(5) A requirement with just !KEY requires that the KEY not exist.
-=======
 //
 //	"x in (foo,,baz),y,z notin ()"
 //
@@ -916,7 +871,6 @@
 //  4. A requirement with just a KEY - as in "y" above - denotes that
 //     the KEY exists and can be any VALUE.
 //  5. A requirement with just !KEY requires that the KEY not exist.
->>>>>>> 030e4357
 func Parse(selector string, opts ...field.PathOption) (Selector, error) {
 	parsedSelector, err := parse(selector, field.ToPath(opts...))
 	if err == nil {
