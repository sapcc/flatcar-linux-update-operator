/*
Copyright 2014 The Kubernetes Authors.

Licensed under the Apache License, Version 2.0 (the "License");
you may not use this file except in compliance with the License.
You may obtain a copy of the License at

    http://www.apache.org/licenses/LICENSE-2.0

Unless required by applicable law or agreed to in writing, software
distributed under the License is distributed on an "AS IS" BASIS,
WITHOUT WARRANTIES OR CONDITIONS OF ANY KIND, either express or implied.
See the License for the specific language governing permissions and
limitations under the License.
*/

package wait

import (
	"context"
	"math/rand"
	"sync"
	"time"

	"k8s.io/apimachinery/pkg/util/runtime"
)

// For any test of the style:
//
//	...
//	<- time.After(timeout):
//	   t.Errorf("Timed out")
//
// The value for timeout should effectively be "forever." Obviously we don't want our tests to truly lock up forever, but 30s
// is long enough that it is effectively forever for the things that can slow down a run on a heavily contended machine
// (GC, seeks, etc), but not so long as to make a developer ctrl-c a test run if they do happen to break that test.
var ForeverTestTimeout = time.Second * 30

// NeverStop may be passed to Until to make it never stop.
var NeverStop <-chan struct{} = make(chan struct{})

// Group allows to start a group of goroutines and wait for their completion.
type Group struct {
	wg sync.WaitGroup
}

func (g *Group) Wait() {
	g.wg.Wait()
}

// StartWithChannel starts f in a new goroutine in the group.
// stopCh is passed to f as an argument. f should stop when stopCh is available.
func (g *Group) StartWithChannel(stopCh <-chan struct{}, f func(stopCh <-chan struct{})) {
	g.Start(func() {
		f(stopCh)
	})
}

// StartWithContext starts f in a new goroutine in the group.
// ctx is passed to f as an argument. f should stop when ctx.Done() is available.
func (g *Group) StartWithContext(ctx context.Context, f func(context.Context)) {
	g.Start(func() {
		f(ctx)
	})
}

// Start starts f in a new goroutine in the group.
func (g *Group) Start(f func()) {
	g.wg.Add(1)
	go func() {
		defer g.wg.Done()
		f()
	}()
}

// Forever calls f every period for ever.
//
// Forever is syntactic sugar on top of Until.
func Forever(f func(), period time.Duration) {
	Until(f, period, NeverStop)
}

// Jitter returns a time.Duration between duration and duration + maxFactor *
// duration.
//
// This allows clients to avoid converging on periodic behavior. If maxFactor
// is 0.0, a suggested default value will be chosen.
func Jitter(duration time.Duration, maxFactor float64) time.Duration {
	if maxFactor <= 0.0 {
		maxFactor = 1.0
	}
	wait := duration + time.Duration(rand.Float64()*maxFactor*float64(duration))
	return wait
}

// ConditionFunc returns true if the condition is satisfied, or an error
// if the loop should be aborted.
type ConditionFunc func() (done bool, err error)

// ConditionWithContextFunc returns true if the condition is satisfied, or an error
// if the loop should be aborted.
//
// The caller passes along a context that can be used by the condition function.
type ConditionWithContextFunc func(context.Context) (done bool, err error)

// WithContext converts a ConditionFunc into a ConditionWithContextFunc
func (cf ConditionFunc) WithContext() ConditionWithContextFunc {
	return func(context.Context) (done bool, err error) {
		return cf()
	}
}

// ContextForChannel provides a context that will be treated as cancelled
// when the provided parentCh is closed. The implementation returns
// context.Canceled for Err() if and only if the parentCh is closed.
func ContextForChannel(parentCh <-chan struct{}) context.Context {
	return channelContext{stopCh: parentCh}
}

var _ context.Context = channelContext{}

<<<<<<< HEAD
// Step (1) returns an amount of time to sleep determined by the
// original Duration and Jitter and (2) mutates the provided Backoff
// to update its Steps and Duration.
func (b *Backoff) Step() time.Duration {
	if b.Steps < 1 {
		if b.Jitter > 0 {
			return Jitter(b.Duration, b.Jitter)
		}
		return b.Duration
	}
	b.Steps--

	duration := b.Duration

	// calculate the next step
	if b.Factor != 0 {
		b.Duration = time.Duration(float64(b.Duration) * b.Factor)
		if b.Cap > 0 && b.Duration > b.Cap {
			b.Duration = b.Cap
			b.Steps = 0
		}
	}

	if b.Jitter > 0 {
		duration = Jitter(duration, b.Jitter)
	}
	return duration
}

// ContextForChannel derives a child context from a parent channel.
//
// The derived context's Done channel is closed when the returned cancel function
// is called or when the parent channel is closed, whichever happens first.
//
// Note the caller must *always* call the CancelFunc, otherwise resources may be leaked.
func ContextForChannel(parentCh <-chan struct{}) (context.Context, context.CancelFunc) {
	ctx, cancel := context.WithCancel(context.Background())

	go func() {
		select {
		case <-parentCh:
			cancel()
		case <-ctx.Done():
		}
	}()
	return ctx, cancel
}

// BackoffManager manages backoff with a particular scheme based on its underlying implementation. It provides
// an interface to return a timer for backoff, and caller shall backoff until Timer.C() drains. If the second Backoff()
// is called before the timer from the first Backoff() call finishes, the first timer will NOT be drained and result in
// undetermined behavior.
// The BackoffManager is supposed to be called in a single-threaded environment.
type BackoffManager interface {
	Backoff() clock.Timer
}

type exponentialBackoffManagerImpl struct {
	backoff              *Backoff
	backoffTimer         clock.Timer
	lastBackoffStart     time.Time
	initialBackoff       time.Duration
	backoffResetDuration time.Duration
	clock                clock.Clock
}

// NewExponentialBackoffManager returns a manager for managing exponential backoff. Each backoff is jittered and
// backoff will not exceed the given max. If the backoff is not called within resetDuration, the backoff is reset.
// This backoff manager is used to reduce load during upstream unhealthiness.
func NewExponentialBackoffManager(initBackoff, maxBackoff, resetDuration time.Duration, backoffFactor, jitter float64, c clock.Clock) BackoffManager {
	return &exponentialBackoffManagerImpl{
		backoff: &Backoff{
			Duration: initBackoff,
			Factor:   backoffFactor,
			Jitter:   jitter,

			// the current impl of wait.Backoff returns Backoff.Duration once steps are used up, which is not
			// what we ideally need here, we set it to max int and assume we will never use up the steps
			Steps: math.MaxInt32,
			Cap:   maxBackoff,
		},
		backoffTimer:         nil,
		initialBackoff:       initBackoff,
		lastBackoffStart:     c.Now(),
		backoffResetDuration: resetDuration,
		clock:                c,
	}
}

func (b *exponentialBackoffManagerImpl) getNextBackoff() time.Duration {
	if b.clock.Now().Sub(b.lastBackoffStart) > b.backoffResetDuration {
		b.backoff.Steps = math.MaxInt32
		b.backoff.Duration = b.initialBackoff
	}
	b.lastBackoffStart = b.clock.Now()
	return b.backoff.Step()
}

// Backoff implements BackoffManager.Backoff, it returns a timer so caller can block on the timer for exponential backoff.
// The returned timer must be drained before calling Backoff() the second time
func (b *exponentialBackoffManagerImpl) Backoff() clock.Timer {
	if b.backoffTimer == nil {
		b.backoffTimer = b.clock.NewTimer(b.getNextBackoff())
	} else {
		b.backoffTimer.Reset(b.getNextBackoff())
	}
	return b.backoffTimer
}

type jitteredBackoffManagerImpl struct {
	clock        clock.Clock
	duration     time.Duration
	jitter       float64
	backoffTimer clock.Timer
}

// NewJitteredBackoffManager returns a BackoffManager that backoffs with given duration plus given jitter. If the jitter
// is negative, backoff will not be jittered.
func NewJitteredBackoffManager(duration time.Duration, jitter float64, c clock.Clock) BackoffManager {
	return &jitteredBackoffManagerImpl{
		clock:        c,
		duration:     duration,
		jitter:       jitter,
		backoffTimer: nil,
	}
}

func (j *jitteredBackoffManagerImpl) getNextBackoff() time.Duration {
	jitteredPeriod := j.duration
	if j.jitter > 0.0 {
		jitteredPeriod = Jitter(j.duration, j.jitter)
	}
	return jitteredPeriod
}

// Backoff implements BackoffManager.Backoff, it returns a timer so caller can block on the timer for jittered backoff.
// The returned timer must be drained before calling Backoff() the second time
func (j *jitteredBackoffManagerImpl) Backoff() clock.Timer {
	backoff := j.getNextBackoff()
	if j.backoffTimer == nil {
		j.backoffTimer = j.clock.NewTimer(backoff)
	} else {
		j.backoffTimer.Reset(backoff)
	}
	return j.backoffTimer
}

// ExponentialBackoff repeats a condition check with exponential backoff.
//
// It repeatedly checks the condition and then sleeps, using `backoff.Step()`
// to determine the length of the sleep and adjust Duration and Steps.
// Stops and returns as soon as:
// 1. the condition check returns true or an error,
// 2. `backoff.Steps` checks of the condition have been done, or
// 3. a sleep truncated by the cap on duration has been completed.
// In case (1) the returned error is what the condition function returned.
// In all other cases, ErrWaitTimeout is returned.
func ExponentialBackoff(backoff Backoff, condition ConditionFunc) error {
	for backoff.Steps > 0 {
		if ok, err := runConditionWithCrashProtection(condition); err != nil || ok {
			return err
		}
		if backoff.Steps == 1 {
			break
		}
		time.Sleep(backoff.Step())
	}
	return ErrWaitTimeout
}

// Poll tries a condition func until it returns true, an error, or the timeout
// is reached.
//
// Poll always waits the interval before the run of 'condition'.
// 'condition' will always be invoked at least once.
//
// Some intervals may be missed if the condition takes too long or the time
// window is too short.
//
// If you want to Poll something forever, see PollInfinite.
func Poll(interval, timeout time.Duration, condition ConditionFunc) error {
	return PollWithContext(context.Background(), interval, timeout, condition.WithContext())
}

// PollWithContext tries a condition func until it returns true, an error,
// or when the context expires or the timeout is reached, whichever
// happens first.
//
// PollWithContext always waits the interval before the run of 'condition'.
// 'condition' will always be invoked at least once.
//
// Some intervals may be missed if the condition takes too long or the time
// window is too short.
//
// If you want to Poll something forever, see PollInfinite.
func PollWithContext(ctx context.Context, interval, timeout time.Duration, condition ConditionWithContextFunc) error {
	return poll(ctx, false, poller(interval, timeout), condition)
}

// PollUntil tries a condition func until it returns true, an error or stopCh is
// closed.
//
// PollUntil always waits interval before the first run of 'condition'.
// 'condition' will always be invoked at least once.
func PollUntil(interval time.Duration, condition ConditionFunc, stopCh <-chan struct{}) error {
	ctx, cancel := ContextForChannel(stopCh)
	defer cancel()
	return PollUntilWithContext(ctx, interval, condition.WithContext())
}

// PollUntilWithContext tries a condition func until it returns true,
// an error or the specified context is cancelled or expired.
//
// PollUntilWithContext always waits interval before the first run of 'condition'.
// 'condition' will always be invoked at least once.
func PollUntilWithContext(ctx context.Context, interval time.Duration, condition ConditionWithContextFunc) error {
	return poll(ctx, false, poller(interval, 0), condition)
}

// PollInfinite tries a condition func until it returns true or an error
//
// PollInfinite always waits the interval before the run of 'condition'.
//
// Some intervals may be missed if the condition takes too long or the time
// window is too short.
func PollInfinite(interval time.Duration, condition ConditionFunc) error {
	return PollInfiniteWithContext(context.Background(), interval, condition.WithContext())
}

// PollInfiniteWithContext tries a condition func until it returns true or an error
//
// PollInfiniteWithContext always waits the interval before the run of 'condition'.
//
// Some intervals may be missed if the condition takes too long or the time
// window is too short.
func PollInfiniteWithContext(ctx context.Context, interval time.Duration, condition ConditionWithContextFunc) error {
	return poll(ctx, false, poller(interval, 0), condition)
}

// PollImmediate tries a condition func until it returns true, an error, or the timeout
// is reached.
//
// PollImmediate always checks 'condition' before waiting for the interval. 'condition'
// will always be invoked at least once.
//
// Some intervals may be missed if the condition takes too long or the time
// window is too short.
//
// If you want to immediately Poll something forever, see PollImmediateInfinite.
func PollImmediate(interval, timeout time.Duration, condition ConditionFunc) error {
	return PollImmediateWithContext(context.Background(), interval, timeout, condition.WithContext())
}

// PollImmediateWithContext tries a condition func until it returns true, an error,
// or the timeout is reached or the specified context expires, whichever happens first.
//
// PollImmediateWithContext always checks 'condition' before waiting for the interval.
// 'condition' will always be invoked at least once.
//
// Some intervals may be missed if the condition takes too long or the time
// window is too short.
//
// If you want to immediately Poll something forever, see PollImmediateInfinite.
func PollImmediateWithContext(ctx context.Context, interval, timeout time.Duration, condition ConditionWithContextFunc) error {
	return poll(ctx, true, poller(interval, timeout), condition)
}

// PollImmediateUntil tries a condition func until it returns true, an error or stopCh is closed.
//
// PollImmediateUntil runs the 'condition' before waiting for the interval.
// 'condition' will always be invoked at least once.
func PollImmediateUntil(interval time.Duration, condition ConditionFunc, stopCh <-chan struct{}) error {
	ctx, cancel := ContextForChannel(stopCh)
	defer cancel()
	return PollImmediateUntilWithContext(ctx, interval, condition.WithContext())
=======
// channelContext will behave as if the context were cancelled when stopCh is
// closed.
type channelContext struct {
	stopCh <-chan struct{}
>>>>>>> 030e4357
}

func (c channelContext) Done() <-chan struct{} { return c.stopCh }
func (c channelContext) Err() error {
	select {
	case <-c.stopCh:
		return context.Canceled
	default:
		return nil
	}
}
func (c channelContext) Deadline() (time.Time, bool) { return time.Time{}, false }
func (c channelContext) Value(key any) any           { return nil }

// runConditionWithCrashProtection runs a ConditionFunc with crash protection.
//
// Deprecated: Will be removed when the legacy polling methods are removed.
func runConditionWithCrashProtection(condition ConditionFunc) (bool, error) {
	defer runtime.HandleCrash()
	return condition()
}

// runConditionWithCrashProtectionWithContext runs a ConditionWithContextFunc
// with crash protection.
//
<<<<<<< HEAD
// Some intervals may be missed if the condition takes too long or the time
// window is too short.
func PollImmediateInfiniteWithContext(ctx context.Context, interval time.Duration, condition ConditionWithContextFunc) error {
	return poll(ctx, true, poller(interval, 0), condition)
}

// Internally used, each of the public 'Poll*' function defined in this
// package should invoke this internal function with appropriate parameters.
// ctx: the context specified by the caller, for infinite polling pass
// a context that never gets cancelled or expired.
// immediate: if true, the 'condition' will be invoked before waiting for the interval,
// in this case 'condition' will always be invoked at least once.
// wait: user specified WaitFunc function that controls at what interval the condition
// function should be invoked periodically and whether it is bound by a timeout.
// condition: user specified ConditionWithContextFunc function.
func poll(ctx context.Context, immediate bool, wait WaitWithContextFunc, condition ConditionWithContextFunc) error {
	if immediate {
		done, err := runConditionWithCrashProtectionWithContext(ctx, condition)
		if err != nil {
			return err
		}
		if done {
			return nil
		}
	}

	select {
	case <-ctx.Done():
		// returning ctx.Err() will break backward compatibility
		return ErrWaitTimeout
	default:
		return WaitForWithContext(ctx, wait, condition)
	}
=======
// Deprecated: Will be removed when the legacy polling methods are removed.
func runConditionWithCrashProtectionWithContext(ctx context.Context, condition ConditionWithContextFunc) (bool, error) {
	defer runtime.HandleCrash()
	return condition(ctx)
>>>>>>> 030e4357
}

// waitFunc creates a channel that receives an item every time a test
// should be executed and is closed when the last test should be invoked.
//
// Deprecated: Will be removed in a future release in favor of
// loopConditionUntilContext.
type waitFunc func(done <-chan struct{}) <-chan struct{}

// WithContext converts the WaitFunc to an equivalent WaitWithContextFunc
func (w waitFunc) WithContext() waitWithContextFunc {
	return func(ctx context.Context) <-chan struct{} {
		return w(ctx.Done())
	}
}

// waitWithContextFunc creates a channel that receives an item every time a test
// should be executed and is closed when the last test should be invoked.
//
// When the specified context gets cancelled or expires the function
// stops sending item and returns immediately.
<<<<<<< HEAD
type WaitWithContextFunc func(ctx context.Context) <-chan struct{}

// WaitFor continually checks 'fn' as driven by 'wait'.
//
// WaitFor gets a channel from 'wait()”, and then invokes 'fn' once for every value
// placed on the channel and once more when the channel is closed. If the channel is closed
// and 'fn' returns false without error, WaitFor returns ErrWaitTimeout.
//
// If 'fn' returns an error the loop ends and that error is returned. If
// 'fn' returns true the loop ends and nil is returned.
//
// ErrWaitTimeout will be returned if the 'done' channel is closed without fn ever
// returning true.
//
// When the done channel is closed, because the golang `select` statement is
// "uniform pseudo-random", the `fn` might still run one or multiple time,
// though eventually `WaitFor` will return.
func WaitFor(wait WaitFunc, fn ConditionFunc, done <-chan struct{}) error {
	ctx, cancel := ContextForChannel(done)
	defer cancel()
	return WaitForWithContext(ctx, wait.WithContext(), fn.WithContext())
}
=======
//
// Deprecated: Will be removed in a future release in favor of
// loopConditionUntilContext.
type waitWithContextFunc func(ctx context.Context) <-chan struct{}
>>>>>>> 030e4357

// waitForWithContext continually checks 'fn' as driven by 'wait'.
//
<<<<<<< HEAD
// WaitForWithContext gets a channel from 'wait()”, and then invokes 'fn'
=======
// waitForWithContext gets a channel from 'wait()”, and then invokes 'fn'
>>>>>>> 030e4357
// once for every value placed on the channel and once more when the
// channel is closed. If the channel is closed and 'fn'
// returns false without error, waitForWithContext returns ErrWaitTimeout.
//
// If 'fn' returns an error the loop ends and that error is returned. If
// 'fn' returns true the loop ends and nil is returned.
//
// context.Canceled will be returned if the ctx.Done() channel is closed
// without fn ever returning true.
//
// When the ctx.Done() channel is closed, because the golang `select` statement is
// "uniform pseudo-random", the `fn` might still run one or multiple times,
// though eventually `waitForWithContext` will return.
//
// Deprecated: Will be removed in a future release in favor of
// loopConditionUntilContext.
func waitForWithContext(ctx context.Context, wait waitWithContextFunc, fn ConditionWithContextFunc) error {
	waitCtx, cancel := context.WithCancel(context.Background())
	defer cancel()
	c := wait(waitCtx)
	for {
		select {
		case _, open := <-c:
			ok, err := runConditionWithCrashProtectionWithContext(ctx, fn)
			if err != nil {
				return err
			}
			if ok {
				return nil
			}
			if !open {
				return ErrWaitTimeout
			}
		case <-ctx.Done():
			// returning ctx.Err() will break backward compatibility, use new PollUntilContext*
			// methods instead
			return ErrWaitTimeout
		}
	}
}<|MERGE_RESOLUTION|>--- conflicted
+++ resolved
@@ -119,288 +119,10 @@
 
 var _ context.Context = channelContext{}
 
-<<<<<<< HEAD
-// Step (1) returns an amount of time to sleep determined by the
-// original Duration and Jitter and (2) mutates the provided Backoff
-// to update its Steps and Duration.
-func (b *Backoff) Step() time.Duration {
-	if b.Steps < 1 {
-		if b.Jitter > 0 {
-			return Jitter(b.Duration, b.Jitter)
-		}
-		return b.Duration
-	}
-	b.Steps--
-
-	duration := b.Duration
-
-	// calculate the next step
-	if b.Factor != 0 {
-		b.Duration = time.Duration(float64(b.Duration) * b.Factor)
-		if b.Cap > 0 && b.Duration > b.Cap {
-			b.Duration = b.Cap
-			b.Steps = 0
-		}
-	}
-
-	if b.Jitter > 0 {
-		duration = Jitter(duration, b.Jitter)
-	}
-	return duration
-}
-
-// ContextForChannel derives a child context from a parent channel.
-//
-// The derived context's Done channel is closed when the returned cancel function
-// is called or when the parent channel is closed, whichever happens first.
-//
-// Note the caller must *always* call the CancelFunc, otherwise resources may be leaked.
-func ContextForChannel(parentCh <-chan struct{}) (context.Context, context.CancelFunc) {
-	ctx, cancel := context.WithCancel(context.Background())
-
-	go func() {
-		select {
-		case <-parentCh:
-			cancel()
-		case <-ctx.Done():
-		}
-	}()
-	return ctx, cancel
-}
-
-// BackoffManager manages backoff with a particular scheme based on its underlying implementation. It provides
-// an interface to return a timer for backoff, and caller shall backoff until Timer.C() drains. If the second Backoff()
-// is called before the timer from the first Backoff() call finishes, the first timer will NOT be drained and result in
-// undetermined behavior.
-// The BackoffManager is supposed to be called in a single-threaded environment.
-type BackoffManager interface {
-	Backoff() clock.Timer
-}
-
-type exponentialBackoffManagerImpl struct {
-	backoff              *Backoff
-	backoffTimer         clock.Timer
-	lastBackoffStart     time.Time
-	initialBackoff       time.Duration
-	backoffResetDuration time.Duration
-	clock                clock.Clock
-}
-
-// NewExponentialBackoffManager returns a manager for managing exponential backoff. Each backoff is jittered and
-// backoff will not exceed the given max. If the backoff is not called within resetDuration, the backoff is reset.
-// This backoff manager is used to reduce load during upstream unhealthiness.
-func NewExponentialBackoffManager(initBackoff, maxBackoff, resetDuration time.Duration, backoffFactor, jitter float64, c clock.Clock) BackoffManager {
-	return &exponentialBackoffManagerImpl{
-		backoff: &Backoff{
-			Duration: initBackoff,
-			Factor:   backoffFactor,
-			Jitter:   jitter,
-
-			// the current impl of wait.Backoff returns Backoff.Duration once steps are used up, which is not
-			// what we ideally need here, we set it to max int and assume we will never use up the steps
-			Steps: math.MaxInt32,
-			Cap:   maxBackoff,
-		},
-		backoffTimer:         nil,
-		initialBackoff:       initBackoff,
-		lastBackoffStart:     c.Now(),
-		backoffResetDuration: resetDuration,
-		clock:                c,
-	}
-}
-
-func (b *exponentialBackoffManagerImpl) getNextBackoff() time.Duration {
-	if b.clock.Now().Sub(b.lastBackoffStart) > b.backoffResetDuration {
-		b.backoff.Steps = math.MaxInt32
-		b.backoff.Duration = b.initialBackoff
-	}
-	b.lastBackoffStart = b.clock.Now()
-	return b.backoff.Step()
-}
-
-// Backoff implements BackoffManager.Backoff, it returns a timer so caller can block on the timer for exponential backoff.
-// The returned timer must be drained before calling Backoff() the second time
-func (b *exponentialBackoffManagerImpl) Backoff() clock.Timer {
-	if b.backoffTimer == nil {
-		b.backoffTimer = b.clock.NewTimer(b.getNextBackoff())
-	} else {
-		b.backoffTimer.Reset(b.getNextBackoff())
-	}
-	return b.backoffTimer
-}
-
-type jitteredBackoffManagerImpl struct {
-	clock        clock.Clock
-	duration     time.Duration
-	jitter       float64
-	backoffTimer clock.Timer
-}
-
-// NewJitteredBackoffManager returns a BackoffManager that backoffs with given duration plus given jitter. If the jitter
-// is negative, backoff will not be jittered.
-func NewJitteredBackoffManager(duration time.Duration, jitter float64, c clock.Clock) BackoffManager {
-	return &jitteredBackoffManagerImpl{
-		clock:        c,
-		duration:     duration,
-		jitter:       jitter,
-		backoffTimer: nil,
-	}
-}
-
-func (j *jitteredBackoffManagerImpl) getNextBackoff() time.Duration {
-	jitteredPeriod := j.duration
-	if j.jitter > 0.0 {
-		jitteredPeriod = Jitter(j.duration, j.jitter)
-	}
-	return jitteredPeriod
-}
-
-// Backoff implements BackoffManager.Backoff, it returns a timer so caller can block on the timer for jittered backoff.
-// The returned timer must be drained before calling Backoff() the second time
-func (j *jitteredBackoffManagerImpl) Backoff() clock.Timer {
-	backoff := j.getNextBackoff()
-	if j.backoffTimer == nil {
-		j.backoffTimer = j.clock.NewTimer(backoff)
-	} else {
-		j.backoffTimer.Reset(backoff)
-	}
-	return j.backoffTimer
-}
-
-// ExponentialBackoff repeats a condition check with exponential backoff.
-//
-// It repeatedly checks the condition and then sleeps, using `backoff.Step()`
-// to determine the length of the sleep and adjust Duration and Steps.
-// Stops and returns as soon as:
-// 1. the condition check returns true or an error,
-// 2. `backoff.Steps` checks of the condition have been done, or
-// 3. a sleep truncated by the cap on duration has been completed.
-// In case (1) the returned error is what the condition function returned.
-// In all other cases, ErrWaitTimeout is returned.
-func ExponentialBackoff(backoff Backoff, condition ConditionFunc) error {
-	for backoff.Steps > 0 {
-		if ok, err := runConditionWithCrashProtection(condition); err != nil || ok {
-			return err
-		}
-		if backoff.Steps == 1 {
-			break
-		}
-		time.Sleep(backoff.Step())
-	}
-	return ErrWaitTimeout
-}
-
-// Poll tries a condition func until it returns true, an error, or the timeout
-// is reached.
-//
-// Poll always waits the interval before the run of 'condition'.
-// 'condition' will always be invoked at least once.
-//
-// Some intervals may be missed if the condition takes too long or the time
-// window is too short.
-//
-// If you want to Poll something forever, see PollInfinite.
-func Poll(interval, timeout time.Duration, condition ConditionFunc) error {
-	return PollWithContext(context.Background(), interval, timeout, condition.WithContext())
-}
-
-// PollWithContext tries a condition func until it returns true, an error,
-// or when the context expires or the timeout is reached, whichever
-// happens first.
-//
-// PollWithContext always waits the interval before the run of 'condition'.
-// 'condition' will always be invoked at least once.
-//
-// Some intervals may be missed if the condition takes too long or the time
-// window is too short.
-//
-// If you want to Poll something forever, see PollInfinite.
-func PollWithContext(ctx context.Context, interval, timeout time.Duration, condition ConditionWithContextFunc) error {
-	return poll(ctx, false, poller(interval, timeout), condition)
-}
-
-// PollUntil tries a condition func until it returns true, an error or stopCh is
-// closed.
-//
-// PollUntil always waits interval before the first run of 'condition'.
-// 'condition' will always be invoked at least once.
-func PollUntil(interval time.Duration, condition ConditionFunc, stopCh <-chan struct{}) error {
-	ctx, cancel := ContextForChannel(stopCh)
-	defer cancel()
-	return PollUntilWithContext(ctx, interval, condition.WithContext())
-}
-
-// PollUntilWithContext tries a condition func until it returns true,
-// an error or the specified context is cancelled or expired.
-//
-// PollUntilWithContext always waits interval before the first run of 'condition'.
-// 'condition' will always be invoked at least once.
-func PollUntilWithContext(ctx context.Context, interval time.Duration, condition ConditionWithContextFunc) error {
-	return poll(ctx, false, poller(interval, 0), condition)
-}
-
-// PollInfinite tries a condition func until it returns true or an error
-//
-// PollInfinite always waits the interval before the run of 'condition'.
-//
-// Some intervals may be missed if the condition takes too long or the time
-// window is too short.
-func PollInfinite(interval time.Duration, condition ConditionFunc) error {
-	return PollInfiniteWithContext(context.Background(), interval, condition.WithContext())
-}
-
-// PollInfiniteWithContext tries a condition func until it returns true or an error
-//
-// PollInfiniteWithContext always waits the interval before the run of 'condition'.
-//
-// Some intervals may be missed if the condition takes too long or the time
-// window is too short.
-func PollInfiniteWithContext(ctx context.Context, interval time.Duration, condition ConditionWithContextFunc) error {
-	return poll(ctx, false, poller(interval, 0), condition)
-}
-
-// PollImmediate tries a condition func until it returns true, an error, or the timeout
-// is reached.
-//
-// PollImmediate always checks 'condition' before waiting for the interval. 'condition'
-// will always be invoked at least once.
-//
-// Some intervals may be missed if the condition takes too long or the time
-// window is too short.
-//
-// If you want to immediately Poll something forever, see PollImmediateInfinite.
-func PollImmediate(interval, timeout time.Duration, condition ConditionFunc) error {
-	return PollImmediateWithContext(context.Background(), interval, timeout, condition.WithContext())
-}
-
-// PollImmediateWithContext tries a condition func until it returns true, an error,
-// or the timeout is reached or the specified context expires, whichever happens first.
-//
-// PollImmediateWithContext always checks 'condition' before waiting for the interval.
-// 'condition' will always be invoked at least once.
-//
-// Some intervals may be missed if the condition takes too long or the time
-// window is too short.
-//
-// If you want to immediately Poll something forever, see PollImmediateInfinite.
-func PollImmediateWithContext(ctx context.Context, interval, timeout time.Duration, condition ConditionWithContextFunc) error {
-	return poll(ctx, true, poller(interval, timeout), condition)
-}
-
-// PollImmediateUntil tries a condition func until it returns true, an error or stopCh is closed.
-//
-// PollImmediateUntil runs the 'condition' before waiting for the interval.
-// 'condition' will always be invoked at least once.
-func PollImmediateUntil(interval time.Duration, condition ConditionFunc, stopCh <-chan struct{}) error {
-	ctx, cancel := ContextForChannel(stopCh)
-	defer cancel()
-	return PollImmediateUntilWithContext(ctx, interval, condition.WithContext())
-=======
 // channelContext will behave as if the context were cancelled when stopCh is
 // closed.
 type channelContext struct {
 	stopCh <-chan struct{}
->>>>>>> 030e4357
 }
 
 func (c channelContext) Done() <-chan struct{} { return c.stopCh }
@@ -426,46 +148,10 @@
 // runConditionWithCrashProtectionWithContext runs a ConditionWithContextFunc
 // with crash protection.
 //
-<<<<<<< HEAD
-// Some intervals may be missed if the condition takes too long or the time
-// window is too short.
-func PollImmediateInfiniteWithContext(ctx context.Context, interval time.Duration, condition ConditionWithContextFunc) error {
-	return poll(ctx, true, poller(interval, 0), condition)
-}
-
-// Internally used, each of the public 'Poll*' function defined in this
-// package should invoke this internal function with appropriate parameters.
-// ctx: the context specified by the caller, for infinite polling pass
-// a context that never gets cancelled or expired.
-// immediate: if true, the 'condition' will be invoked before waiting for the interval,
-// in this case 'condition' will always be invoked at least once.
-// wait: user specified WaitFunc function that controls at what interval the condition
-// function should be invoked periodically and whether it is bound by a timeout.
-// condition: user specified ConditionWithContextFunc function.
-func poll(ctx context.Context, immediate bool, wait WaitWithContextFunc, condition ConditionWithContextFunc) error {
-	if immediate {
-		done, err := runConditionWithCrashProtectionWithContext(ctx, condition)
-		if err != nil {
-			return err
-		}
-		if done {
-			return nil
-		}
-	}
-
-	select {
-	case <-ctx.Done():
-		// returning ctx.Err() will break backward compatibility
-		return ErrWaitTimeout
-	default:
-		return WaitForWithContext(ctx, wait, condition)
-	}
-=======
 // Deprecated: Will be removed when the legacy polling methods are removed.
 func runConditionWithCrashProtectionWithContext(ctx context.Context, condition ConditionWithContextFunc) (bool, error) {
 	defer runtime.HandleCrash()
 	return condition(ctx)
->>>>>>> 030e4357
 }
 
 // waitFunc creates a channel that receives an item every time a test
@@ -487,43 +173,14 @@
 //
 // When the specified context gets cancelled or expires the function
 // stops sending item and returns immediately.
-<<<<<<< HEAD
-type WaitWithContextFunc func(ctx context.Context) <-chan struct{}
-
-// WaitFor continually checks 'fn' as driven by 'wait'.
-//
-// WaitFor gets a channel from 'wait()”, and then invokes 'fn' once for every value
-// placed on the channel and once more when the channel is closed. If the channel is closed
-// and 'fn' returns false without error, WaitFor returns ErrWaitTimeout.
-//
-// If 'fn' returns an error the loop ends and that error is returned. If
-// 'fn' returns true the loop ends and nil is returned.
-//
-// ErrWaitTimeout will be returned if the 'done' channel is closed without fn ever
-// returning true.
-//
-// When the done channel is closed, because the golang `select` statement is
-// "uniform pseudo-random", the `fn` might still run one or multiple time,
-// though eventually `WaitFor` will return.
-func WaitFor(wait WaitFunc, fn ConditionFunc, done <-chan struct{}) error {
-	ctx, cancel := ContextForChannel(done)
-	defer cancel()
-	return WaitForWithContext(ctx, wait.WithContext(), fn.WithContext())
-}
-=======
 //
 // Deprecated: Will be removed in a future release in favor of
 // loopConditionUntilContext.
 type waitWithContextFunc func(ctx context.Context) <-chan struct{}
->>>>>>> 030e4357
 
 // waitForWithContext continually checks 'fn' as driven by 'wait'.
 //
-<<<<<<< HEAD
-// WaitForWithContext gets a channel from 'wait()”, and then invokes 'fn'
-=======
 // waitForWithContext gets a channel from 'wait()”, and then invokes 'fn'
->>>>>>> 030e4357
 // once for every value placed on the channel and once more when the
 // channel is closed. If the channel is closed and 'fn'
 // returns false without error, waitForWithContext returns ErrWaitTimeout.
