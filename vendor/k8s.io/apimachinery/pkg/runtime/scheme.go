--- conflicted
+++ resolved
@@ -118,12 +118,7 @@
 // API group and version that would never be updated.
 //
 // TODO: there is discussion about removing unversioned and replacing it with objects that are manifest into
-<<<<<<< HEAD
-//
-//	every version with particular schemas. Resolve this method at that point.
-=======
 // every version with particular schemas. Resolve this method at that point.
->>>>>>> 030e4357
 func (s *Scheme) AddUnversionedTypes(version schema.GroupVersion, types ...Object) {
 	s.addObservedVersion(version)
 	s.AddKnownTypes(version, types...)
