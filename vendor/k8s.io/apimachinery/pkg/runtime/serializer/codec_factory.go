--- conflicted
+++ resolved
@@ -259,12 +259,7 @@
 // invoke CodecForVersions. Callers that need only to read data should use UniversalDecoder().
 //
 // TODO: make this call exist only in pkg/api, and initialize it with the set of default versions.
-<<<<<<< HEAD
-//
-//	All other callers will be forced to request a Codec directly.
-=======
 // All other callers will be forced to request a Codec directly.
->>>>>>> 030e4357
 func (f CodecFactory) LegacyCodec(version ...schema.GroupVersion) runtime.Codec {
 	return versioning.NewDefaultingCodecForScheme(f.scheme, f.legacySerializer, f.universal, schema.GroupVersions(version), runtime.InternalGroupVersioner)
 }
