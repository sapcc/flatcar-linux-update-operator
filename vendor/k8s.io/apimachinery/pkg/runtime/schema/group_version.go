/*
Copyright 2015 The Kubernetes Authors.

Licensed under the Apache License, Version 2.0 (the "License");
you may not use this file except in compliance with the License.
You may obtain a copy of the License at

    http://www.apache.org/licenses/LICENSE-2.0

Unless required by applicable law or agreed to in writing, software
distributed under the License is distributed on an "AS IS" BASIS,
WITHOUT WARRANTIES OR CONDITIONS OF ANY KIND, either express or implied.
See the License for the specific language governing permissions and
limitations under the License.
*/

package schema

import (
	"fmt"
	"strings"
)

// ParseResourceArg takes the common style of string which may be either `resource.group.com` or `resource.version.group.com`
// and parses it out into both possibilities.  This code takes no responsibility for knowing which representation was intended
// but with a knowledge of all GroupVersions, calling code can take a very good guess.  If there are only two segments, then
// `*GroupVersionResource` is nil.
// `resource.group.com` -> `group=com, version=group, resource=resource` and `group=group.com, resource=resource`
func ParseResourceArg(arg string) (*GroupVersionResource, GroupResource) {
	var gvr *GroupVersionResource
	if strings.Count(arg, ".") >= 2 {
		s := strings.SplitN(arg, ".", 3)
		gvr = &GroupVersionResource{Group: s[2], Version: s[1], Resource: s[0]}
	}

	return gvr, ParseGroupResource(arg)
}

// ParseKindArg takes the common style of string which may be either `Kind.group.com` or `Kind.version.group.com`
// and parses it out into both possibilities. This code takes no responsibility for knowing which representation was intended
// but with a knowledge of all GroupKinds, calling code can take a very good guess. If there are only two segments, then
// `*GroupVersionResource` is nil.
// `Kind.group.com` -> `group=com, version=group, kind=Kind` and `group=group.com, kind=Kind`
func ParseKindArg(arg string) (*GroupVersionKind, GroupKind) {
	var gvk *GroupVersionKind
	if strings.Count(arg, ".") >= 2 {
		s := strings.SplitN(arg, ".", 3)
		gvk = &GroupVersionKind{Group: s[2], Version: s[1], Kind: s[0]}
	}

	return gvk, ParseGroupKind(arg)
}

// GroupResource specifies a Group and a Resource, but does not force a version.  This is useful for identifying
// concepts during lookup stages without having partially valid types
type GroupResource struct {
	Group    string
	Resource string
}

func (gr GroupResource) WithVersion(version string) GroupVersionResource {
	return GroupVersionResource{Group: gr.Group, Version: version, Resource: gr.Resource}
}

func (gr GroupResource) Empty() bool {
	return len(gr.Group) == 0 && len(gr.Resource) == 0
}

func (gr GroupResource) String() string {
	if len(gr.Group) == 0 {
		return gr.Resource
	}
	return gr.Resource + "." + gr.Group
}

func ParseGroupKind(gk string) GroupKind {
	i := strings.Index(gk, ".")
	if i == -1 {
		return GroupKind{Kind: gk}
	}

	return GroupKind{Group: gk[i+1:], Kind: gk[:i]}
}

// ParseGroupResource turns "resource.group" string into a GroupResource struct.  Empty strings are allowed
// for each field.
func ParseGroupResource(gr string) GroupResource {
	if i := strings.Index(gr, "."); i >= 0 {
		return GroupResource{Group: gr[i+1:], Resource: gr[:i]}
	}
	return GroupResource{Resource: gr}
}

// GroupVersionResource unambiguously identifies a resource.  It doesn't anonymously include GroupVersion
// to avoid automatic coercion.  It doesn't use a GroupVersion to avoid custom marshalling
type GroupVersionResource struct {
	Group    string
	Version  string
	Resource string
}

func (gvr GroupVersionResource) Empty() bool {
	return len(gvr.Group) == 0 && len(gvr.Version) == 0 && len(gvr.Resource) == 0
}

func (gvr GroupVersionResource) GroupResource() GroupResource {
	return GroupResource{Group: gvr.Group, Resource: gvr.Resource}
}

func (gvr GroupVersionResource) GroupVersion() GroupVersion {
	return GroupVersion{Group: gvr.Group, Version: gvr.Version}
}

func (gvr GroupVersionResource) String() string {
	return strings.Join([]string{gvr.Group, "/", gvr.Version, ", Resource=", gvr.Resource}, "")
}

// GroupKind specifies a Group and a Kind, but does not force a version.  This is useful for identifying
// concepts during lookup stages without having partially valid types
type GroupKind struct {
	Group string
	Kind  string
}

func (gk GroupKind) Empty() bool {
	return len(gk.Group) == 0 && len(gk.Kind) == 0
}

func (gk GroupKind) WithVersion(version string) GroupVersionKind {
	return GroupVersionKind{Group: gk.Group, Version: version, Kind: gk.Kind}
}

func (gk GroupKind) String() string {
	if len(gk.Group) == 0 {
		return gk.Kind
	}
	return gk.Kind + "." + gk.Group
}

// GroupVersionKind unambiguously identifies a kind.  It doesn't anonymously include GroupVersion
// to avoid automatic coercion.  It doesn't use a GroupVersion to avoid custom marshalling
type GroupVersionKind struct {
	Group   string
	Version string
	Kind    string
}

// Empty returns true if group, version, and kind are empty
func (gvk GroupVersionKind) Empty() bool {
	return len(gvk.Group) == 0 && len(gvk.Version) == 0 && len(gvk.Kind) == 0
}

func (gvk GroupVersionKind) GroupKind() GroupKind {
	return GroupKind{Group: gvk.Group, Kind: gvk.Kind}
}

func (gvk GroupVersionKind) GroupVersion() GroupVersion {
	return GroupVersion{Group: gvk.Group, Version: gvk.Version}
}

func (gvk GroupVersionKind) String() string {
	return gvk.Group + "/" + gvk.Version + ", Kind=" + gvk.Kind
}

// GroupVersion contains the "group" and the "version", which uniquely identifies the API.
type GroupVersion struct {
	Group   string
	Version string
}

// Empty returns true if group and version are empty
func (gv GroupVersion) Empty() bool {
	return len(gv.Group) == 0 && len(gv.Version) == 0
}

// String puts "group" and "version" into a single "group/version" string. For the legacy v1
// it returns "v1".
func (gv GroupVersion) String() string {
	if len(gv.Group) > 0 {
		return gv.Group + "/" + gv.Version
	}
	return gv.Version
}

// Identifier implements runtime.GroupVersioner interface.
func (gv GroupVersion) Identifier() string {
	return gv.String()
}

// KindForGroupVersionKinds identifies the preferred GroupVersionKind out of a list. It returns ok false
// if none of the options match the group. It prefers a match to group and version over just group.
// TODO: Move GroupVersion to a package under pkg/runtime, since it's used by scheme.
// TODO: Introduce an adapter type between GroupVersion and runtime.GroupVersioner, and use LegacyCodec(GroupVersion)
<<<<<<< HEAD
//
//	in fewer places.
=======
// in fewer places.
>>>>>>> 030e4357
func (gv GroupVersion) KindForGroupVersionKinds(kinds []GroupVersionKind) (target GroupVersionKind, ok bool) {
	for _, gvk := range kinds {
		if gvk.Group == gv.Group && gvk.Version == gv.Version {
			return gvk, true
		}
	}
	for _, gvk := range kinds {
		if gvk.Group == gv.Group {
			return gv.WithKind(gvk.Kind), true
		}
	}
	return GroupVersionKind{}, false
}

// ParseGroupVersion turns "group/version" string into a GroupVersion struct. It reports error
// if it cannot parse the string.
func ParseGroupVersion(gv string) (GroupVersion, error) {
	// this can be the internal version for the legacy kube types
	// TODO once we've cleared the last uses as strings, this special case should be removed.
	if (len(gv) == 0) || (gv == "/") {
		return GroupVersion{}, nil
	}

	switch strings.Count(gv, "/") {
	case 0:
		return GroupVersion{"", gv}, nil
	case 1:
		i := strings.Index(gv, "/")
		return GroupVersion{gv[:i], gv[i+1:]}, nil
	default:
		return GroupVersion{}, fmt.Errorf("unexpected GroupVersion string: %v", gv)
	}
}

// WithKind creates a GroupVersionKind based on the method receiver's GroupVersion and the passed Kind.
func (gv GroupVersion) WithKind(kind string) GroupVersionKind {
	return GroupVersionKind{Group: gv.Group, Version: gv.Version, Kind: kind}
}

// WithResource creates a GroupVersionResource based on the method receiver's GroupVersion and the passed Resource.
func (gv GroupVersion) WithResource(resource string) GroupVersionResource {
	return GroupVersionResource{Group: gv.Group, Version: gv.Version, Resource: resource}
}

// GroupVersions can be used to represent a set of desired group versions.
// TODO: Move GroupVersions to a package under pkg/runtime, since it's used by scheme.
// TODO: Introduce an adapter type between GroupVersions and runtime.GroupVersioner, and use LegacyCodec(GroupVersion)
<<<<<<< HEAD
//
//	in fewer places.
=======
// in fewer places.
>>>>>>> 030e4357
type GroupVersions []GroupVersion

// Identifier implements runtime.GroupVersioner interface.
func (gvs GroupVersions) Identifier() string {
	groupVersions := make([]string, 0, len(gvs))
	for i := range gvs {
		groupVersions = append(groupVersions, gvs[i].String())
	}
	return fmt.Sprintf("[%s]", strings.Join(groupVersions, ","))
}

// KindForGroupVersionKinds identifies the preferred GroupVersionKind out of a list. It returns ok false
// if none of the options match the group.
func (gvs GroupVersions) KindForGroupVersionKinds(kinds []GroupVersionKind) (GroupVersionKind, bool) {
	var targets []GroupVersionKind
	for _, gv := range gvs {
		target, ok := gv.KindForGroupVersionKinds(kinds)
		if !ok {
			continue
		}
		targets = append(targets, target)
	}
	if len(targets) == 1 {
		return targets[0], true
	}
	if len(targets) > 1 {
		return bestMatch(kinds, targets), true
	}
	return GroupVersionKind{}, false
}

// bestMatch tries to pick best matching GroupVersionKind and falls back to the first
// found if no exact match exists.
func bestMatch(kinds []GroupVersionKind, targets []GroupVersionKind) GroupVersionKind {
	for _, gvk := range targets {
		for _, k := range kinds {
			if k == gvk {
				return k
			}
		}
	}
	return targets[0]
}

// ToAPIVersionAndKind is a convenience method for satisfying runtime.Object on types that
// do not use TypeMeta.
func (gvk GroupVersionKind) ToAPIVersionAndKind() (string, string) {
	if gvk.Empty() {
		return "", ""
	}
	return gvk.GroupVersion().String(), gvk.Kind
}

// FromAPIVersionAndKind returns a GVK representing the provided fields for types that
// do not use TypeMeta. This method exists to support test types and legacy serializations
// that have a distinct group and kind.
// TODO: further reduce usage of this method.
func FromAPIVersionAndKind(apiVersion, kind string) GroupVersionKind {
	if gv, err := ParseGroupVersion(apiVersion); err == nil {
		return GroupVersionKind{Group: gv.Group, Version: gv.Version, Kind: kind}
	}
	return GroupVersionKind{Kind: kind}
}<|MERGE_RESOLUTION|>--- conflicted
+++ resolved
@@ -39,7 +39,7 @@
 // ParseKindArg takes the common style of string which may be either `Kind.group.com` or `Kind.version.group.com`
 // and parses it out into both possibilities. This code takes no responsibility for knowing which representation was intended
 // but with a knowledge of all GroupKinds, calling code can take a very good guess. If there are only two segments, then
-// `*GroupVersionResource` is nil.
+// `*GroupVersionKind` is nil.
 // `Kind.group.com` -> `group=com, version=group, kind=Kind` and `group=group.com, kind=Kind`
 func ParseKindArg(arg string) (*GroupVersionKind, GroupKind) {
 	var gvk *GroupVersionKind
@@ -191,12 +191,7 @@
 // if none of the options match the group. It prefers a match to group and version over just group.
 // TODO: Move GroupVersion to a package under pkg/runtime, since it's used by scheme.
 // TODO: Introduce an adapter type between GroupVersion and runtime.GroupVersioner, and use LegacyCodec(GroupVersion)
-<<<<<<< HEAD
-//
-//	in fewer places.
-=======
 // in fewer places.
->>>>>>> 030e4357
 func (gv GroupVersion) KindForGroupVersionKinds(kinds []GroupVersionKind) (target GroupVersionKind, ok bool) {
 	for _, gvk := range kinds {
 		if gvk.Group == gv.Group && gvk.Version == gv.Version {
@@ -244,12 +239,7 @@
 // GroupVersions can be used to represent a set of desired group versions.
 // TODO: Move GroupVersions to a package under pkg/runtime, since it's used by scheme.
 // TODO: Introduce an adapter type between GroupVersions and runtime.GroupVersioner, and use LegacyCodec(GroupVersion)
-<<<<<<< HEAD
-//
-//	in fewer places.
-=======
 // in fewer places.
->>>>>>> 030e4357
 type GroupVersions []GroupVersion
 
 // Identifier implements runtime.GroupVersioner interface.
